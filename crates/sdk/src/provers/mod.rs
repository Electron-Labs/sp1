--- conflicted
+++ resolved
@@ -96,16 +96,6 @@
             return Err(SP1VerificationError::VersionMismatch(bundle.sp1_version.clone()));
         }
         match &bundle.proof {
-<<<<<<< HEAD
-            SP1Proof::Core(proof) => self
-                .sp1_prover()
-                .verify(&SP1CoreProofData(proof.clone()), vkey)
-                .map_err(SP1VerificationError::Core),
-            SP1Proof::Compressed(proof) => self
-                .sp1_prover()
-                .verify_compressed(proof, vkey)
-                .map_err(SP1VerificationError::Recursion),
-=======
             SP1Proof::Core(proof) => {
                 let public_values: &PublicValues<Word<_>, _> =
                     proof.last().unwrap().public_values.as_slice().borrow();
@@ -132,7 +122,7 @@
             }
             SP1Proof::Compressed(proof) => {
                 let public_values: &PublicValues<Word<_>, _> =
-                    proof.public_values.as_slice().borrow();
+                    proof.proof.public_values.as_slice().borrow();
 
                 // Get the commited value digest bytes.
                 let commited_value_digest_bytes = public_values
@@ -150,10 +140,9 @@
                 }
 
                 self.sp1_prover()
-                    .verify_compressed(&SP1ReduceProof { proof: proof.clone() }, vkey)
+                    .verify_compressed(proof, vkey)
                     .map_err(SP1VerificationError::Recursion)
             }
->>>>>>> ef09ebba
             SP1Proof::Plonk(proof) => self
                 .sp1_prover()
                 .verify_plonk_bn254(
