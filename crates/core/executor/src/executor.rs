--- conflicted
+++ resolved
@@ -52,11 +52,7 @@
     /// The maximum size of each shard.
     pub shard_size: u32,
 
-<<<<<<< HEAD
     /// The maximimum number of shards to execute at once.
-=======
-    /// The maximum number of shards to execute at once.
->>>>>>> 8f1749e3
     pub shard_batch_size: u32,
 
     /// The maximum number of cycles for a syscall.
@@ -114,12 +110,9 @@
 
     /// Registry of hooks, to be invoked by writing to certain file descriptors.
     pub hook_registry: HookRegistry<'a>,
-<<<<<<< HEAD
-=======
 
     /// The maximal shapes for the program.
     pub maximal_shapes: Option<Vec<HashMap<String, usize>>>,
->>>>>>> 8f1749e3
 }
 
 /// The different modes the executor can run in.
@@ -238,10 +231,7 @@
             memory_checkpoint: PagedMemory::new_preallocated(),
             uninitialized_memory_checkpoint: PagedMemory::new_preallocated(),
             local_memory_access: HashMap::new(),
-<<<<<<< HEAD
-=======
             maximal_shapes: None,
->>>>>>> 8f1749e3
         }
     }
 
@@ -1248,13 +1238,6 @@
         // Increment the clock.
         self.state.global_clk += 1;
 
-<<<<<<< HEAD
-        // If there's not enough cycles left for another instruction, move to the next shard.
-        // We multiply by 4 because clk is incremented by 4 for each normal instruction.
-        if !self.unconstrained && self.max_syscall_cycles + self.state.clk >= self.shard_size {
-            self.state.current_shard += 1;
-            self.state.clk = 0;
-=======
         if !self.unconstrained {
             // If there's not enough cycles left for another instruction, move to the next shard.
             let cpu_exit = self.max_syscall_cycles + self.state.clk >= self.shard_size;
@@ -1298,7 +1281,6 @@
                             continue;
                         }
                         let addsub_distance = addsub_threshold - addsub_count;
->>>>>>> 8f1749e3
 
                         let mul_threshold = 1 << shape["Mul"];
                         if mul_count > mul_threshold {
@@ -1629,7 +1611,6 @@
         if self.executor_mode == ExecutorMode::Trace {
             // SECTION: Set up all MemoryInitializeFinalizeEvents needed for memory argument.
             let memory_finalize_events = &mut self.record.global_memory_finalize_events;
-<<<<<<< HEAD
 
             // We handle the addr = 0 case separately, as we constrain it to be 0 in the first row
             // of the memory finalize table so it must be first in the array of events.
@@ -1668,46 +1649,6 @@
                     ));
                 }
 
-=======
-
-            // We handle the addr = 0 case separately, as we constrain it to be 0 in the first row
-            // of the memory finalize table so it must be first in the array of events.
-            let addr_0_record = self.state.memory.get(0);
-
-            let addr_0_final_record = match addr_0_record {
-                Some(record) => record,
-                None => &MemoryRecord { value: 0, shard: 0, timestamp: 1 },
-            };
-            memory_finalize_events
-                .push(MemoryInitializeFinalizeEvent::finalize_from_record(0, addr_0_final_record));
-
-            let memory_initialize_events = &mut self.record.global_memory_initialize_events;
-            let addr_0_initialize_event =
-                MemoryInitializeFinalizeEvent::initialize(0, 0, addr_0_record.is_some());
-            memory_initialize_events.push(addr_0_initialize_event);
-
-            // Count the number of touched memory addresses manually, since `PagedMemory` doesn't
-            // already know its length.
-            self.report.touched_memory_addresses = 0;
-            for addr in self.state.memory.keys() {
-                self.report.touched_memory_addresses += 1;
-                if addr == 0 {
-                    // Handled above.
-                    continue;
-                }
-
-                // Program memory is initialized in the MemoryProgram chip and doesn't require any
-                // events, so we only send init events for other memory addresses.
-                if !self.record.program.memory_image.contains_key(&addr) {
-                    let initial_value = self.state.uninitialized_memory.get(addr).unwrap_or(&0);
-                    memory_initialize_events.push(MemoryInitializeFinalizeEvent::initialize(
-                        addr,
-                        *initial_value,
-                        true,
-                    ));
-                }
-
->>>>>>> 8f1749e3
                 let record = *self.state.memory.get(addr).unwrap();
                 memory_finalize_events
                     .push(MemoryInitializeFinalizeEvent::finalize_from_record(addr, &record));
@@ -1748,13 +1689,10 @@
     addr - addr % 4
 }
 
-<<<<<<< HEAD
-=======
 fn log2_ceil_usize(n: usize) -> usize {
     (usize::BITS - n.saturating_sub(1).leading_zeros()) as usize
 }
 
->>>>>>> 8f1749e3
 #[cfg(test)]
 mod tests {
 
