mod ec;
mod edwards;
mod fptower;
mod keccak256_permute;
mod sha256_compress;
mod sha256_extend;
mod u256x2048_mul;
mod uint256;

pub use ec::*;
pub use edwards::*;
pub use fptower::*;
use hashbrown::HashMap;
pub use keccak256_permute::*;
use serde::{Deserialize, Serialize};
pub use sha256_compress::*;
pub use sha256_extend::*;
<<<<<<< HEAD
pub use u256x2048_mul::*;
pub use uint256::*;
=======
use strum::{EnumIter, IntoEnumIterator};
pub use uint256::*;

use crate::syscalls::SyscallCode;

use super::MemoryLocalEvent;

#[derive(Clone, Debug, Serialize, Deserialize, EnumIter)]
/// Precompile event.  There should be one variant for every precompile syscall.
pub enum PrecompileEvent {
    /// Sha256 extend precompile event.
    ShaExtend(ShaExtendEvent),
    /// Sha256 compress precompile event.
    ShaCompress(ShaCompressEvent),
    /// Keccak256 permute precompile event.
    KeccakPermute(KeccakPermuteEvent),
    /// Edwards curve add precompile event.
    EdAdd(EllipticCurveAddEvent),
    /// Edwards curve decompress precompile event.
    EdDecompress(EdDecompressEvent),
    /// Secp256k1 curve add precompile event.
    Secp256k1Add(EllipticCurveAddEvent),
    /// Secp256k1 curve double precompile event.
    Secp256k1Double(EllipticCurveDoubleEvent),
    /// Secp256k1 curve decompress precompile event.
    Secp256k1Decompress(EllipticCurveDecompressEvent),
    /// K256 curve decompress precompile event.
    K256Decompress(EllipticCurveDecompressEvent),
    /// Bn254 curve add precompile event.
    Bn254Add(EllipticCurveAddEvent),
    /// Bn254 curve double precompile event.
    Bn254Double(EllipticCurveDoubleEvent),
    /// Bn254 base field operation precompile event.
    Bn254Fp(FpOpEvent),
    /// Bn254 quadratic field add/sub precompile event.
    Bn254Fp2AddSub(Fp2AddSubEvent),
    /// Bn254 quadratic field mul precompile event.
    Bn254Fp2Mul(Fp2MulEvent),
    /// Bls12-381 curve add precompile event.
    Bls12381Add(EllipticCurveAddEvent),
    /// Bls12-381 curve double precompile event.
    Bls12381Double(EllipticCurveDoubleEvent),
    /// Bls12-381 curve decompress precompile event.
    Bls12381Decompress(EllipticCurveDecompressEvent),
    /// Bls12-381 base field operation precompile event.
    Bls12381Fp(FpOpEvent),
    /// Bls12-381 quadratic field add/sub precompile event.
    Bls12381Fp2AddSub(Fp2AddSubEvent),
    /// Bls12-381 quadratic field mul precompile event.
    Bls12381Fp2Mul(Fp2MulEvent),
    /// Uint256 mul precompile event.
    Uint256Mul(Uint256MulEvent),
}

/// Trait to retrieve all the local memory events from a vec of precompile events.
pub trait PrecompileLocalMemory {
    /// Get an iterator of all the local memory events.
    fn get_local_mem_events(&self) -> impl IntoIterator<Item = &MemoryLocalEvent>;
}

impl PrecompileLocalMemory for Vec<PrecompileEvent> {
    fn get_local_mem_events(&self) -> impl IntoIterator<Item = &MemoryLocalEvent> {
        let mut iterators = Vec::new();

        for event in self.iter() {
            match event {
                PrecompileEvent::ShaExtend(e) => {
                    iterators.push(e.local_mem_access.iter());
                }
                PrecompileEvent::ShaCompress(e) => {
                    iterators.push(e.local_mem_access.iter());
                }
                PrecompileEvent::KeccakPermute(e) => {
                    iterators.push(e.local_mem_access.iter());
                }
                PrecompileEvent::EdDecompress(e) => {
                    iterators.push(e.local_mem_access.iter());
                }
                PrecompileEvent::Secp256k1Add(e)
                | PrecompileEvent::EdAdd(e)
                | PrecompileEvent::Bn254Add(e)
                | PrecompileEvent::Bls12381Add(e) => {
                    iterators.push(e.local_mem_access.iter());
                }
                PrecompileEvent::Secp256k1Double(e)
                | PrecompileEvent::Bn254Double(e)
                | PrecompileEvent::Bls12381Double(e) => {
                    iterators.push(e.local_mem_access.iter());
                }
                PrecompileEvent::Secp256k1Decompress(e)
                | PrecompileEvent::K256Decompress(e)
                | PrecompileEvent::Bls12381Decompress(e) => {
                    iterators.push(e.local_mem_access.iter());
                }
                PrecompileEvent::Uint256Mul(e) => {
                    iterators.push(e.local_mem_access.iter());
                }
                PrecompileEvent::Bls12381Fp(e) | PrecompileEvent::Bn254Fp(e) => {
                    iterators.push(e.local_mem_access.iter());
                }
                PrecompileEvent::Bls12381Fp2AddSub(e) | PrecompileEvent::Bn254Fp2AddSub(e) => {
                    iterators.push(e.local_mem_access.iter());
                }
                PrecompileEvent::Bls12381Fp2Mul(e) | PrecompileEvent::Bn254Fp2Mul(e) => {
                    iterators.push(e.local_mem_access.iter());
                }
            }
        }

        iterators.into_iter().flatten()
    }
}

/// A record of all the precompile events.
#[derive(Clone, Debug, Serialize, Deserialize)]
pub struct PrecompileEvents {
    events: HashMap<SyscallCode, Vec<PrecompileEvent>>,
}

impl Default for PrecompileEvents {
    fn default() -> Self {
        let mut events = HashMap::new();
        for syscall_code in SyscallCode::iter() {
            if syscall_code.should_send() == 1 {
                events.insert(syscall_code, Vec::new());
            }
        }

        Self { events }
    }
}

impl PrecompileEvents {
    pub(crate) fn append(&mut self, other: &mut PrecompileEvents) {
        for (syscall, events) in other.events.iter_mut() {
            if !events.is_empty() {
                self.events.entry(*syscall).or_default().append(events);
            }
        }
    }

    #[inline]
    /// Add a precompile event for a given syscall code.
    pub(crate) fn add_event(&mut self, syscall_code: SyscallCode, event: PrecompileEvent) {
        assert!(syscall_code.should_send() == 1);
        self.events.entry(syscall_code).or_default().push(event);
    }

    #[inline]
    /// Insert a vector of precompile events for a given syscall code.
    pub(crate) fn insert(&mut self, syscall_code: SyscallCode, events: Vec<PrecompileEvent>) {
        assert!(syscall_code.should_send() == 1);
        self.events.insert(syscall_code, events);
    }

    #[inline]
    pub(crate) fn into_iter(self) -> impl Iterator<Item = (SyscallCode, Vec<PrecompileEvent>)> {
        self.events.into_iter()
    }

    #[inline]
    pub(crate) fn iter(&self) -> impl Iterator<Item = (&SyscallCode, &Vec<PrecompileEvent>)> {
        self.events.iter()
    }

    #[inline]
    /// Get all the precompile events for a given syscall code.
    pub(crate) fn get_events(&self, syscall_code: SyscallCode) -> &Vec<PrecompileEvent> {
        assert!(syscall_code.should_send() == 1);
        &self.events[&syscall_code]
    }

    /// Get all the local events from all the precompile events.
    pub(crate) fn get_local_mem_events(&self) -> impl Iterator<Item = &MemoryLocalEvent> {
        let mut iterators = Vec::new();

        for (_, events) in self.events.iter() {
            iterators.push(events.get_local_mem_events());
        }

        iterators.into_iter().flatten()
    }
}
>>>>>>> 66a6e7ed
<|MERGE_RESOLUTION|>--- conflicted
+++ resolved
@@ -15,11 +15,8 @@
 use serde::{Deserialize, Serialize};
 pub use sha256_compress::*;
 pub use sha256_extend::*;
-<<<<<<< HEAD
+use strum::{EnumIter, IntoEnumIterator};
 pub use u256x2048_mul::*;
-pub use uint256::*;
-=======
-use strum::{EnumIter, IntoEnumIterator};
 pub use uint256::*;
 
 use crate::syscalls::SyscallCode;
@@ -71,6 +68,8 @@
     Bls12381Fp2Mul(Fp2MulEvent),
     /// Uint256 mul precompile event.
     Uint256Mul(Uint256MulEvent),
+    /// U256xU2048 mul precompile event.
+    U256xU2048Mul(U256xU2048MulEvent),
 }
 
 /// Trait to retrieve all the local memory events from a vec of precompile events.
@@ -114,6 +113,9 @@
                     iterators.push(e.local_mem_access.iter());
                 }
                 PrecompileEvent::Uint256Mul(e) => {
+                    iterators.push(e.local_mem_access.iter());
+                }
+                PrecompileEvent::U256xU2048Mul(e) => {
                     iterators.push(e.local_mem_access.iter());
                 }
                 PrecompileEvent::Bls12381Fp(e) | PrecompileEvent::Bn254Fp(e) => {
@@ -201,5 +203,4 @@
 
         iterators.into_iter().flatten()
     }
-}
->>>>>>> 66a6e7ed
+}