--- conflicted
+++ resolved
@@ -12,20 +12,10 @@
 use super::{program::Program, Opcode};
 use crate::{
     events::{
-        add_sharded_byte_lookup_events, AluEvent, ByteLookupEvent, ByteRecord, CpuEvent,
-        EdDecompressEvent, EllipticCurveAddEvent, EllipticCurveDecompressEvent,
-        EllipticCurveDoubleEvent, Fp2AddSubEvent, Fp2MulEvent, FpOpEvent, KeccakPermuteEvent,
-<<<<<<< HEAD
-        LookupId, MemoryInitializeFinalizeEvent, MemoryLocalEvent, MemoryRecordEnum,
-        ShaCompressEvent, ShaExtendEvent, SyscallEvent, Uint256MulEvent,
-    },
-    syscalls::SyscallCode,
-=======
-        LookupId, MemoryInitializeFinalizeEvent, MemoryRecordEnum, ShaCompressEvent,
-        ShaExtendEvent, Uint256MulEvent,
+        add_sharded_byte_lookup_events, AluEvent, ByteLookupEvent, ByteRecord, CpuEvent, EdDecompressEvent, EllipticCurveAddEvent, EllipticCurveDecompressEvent, EllipticCurveDoubleEvent, Fp2AddSubEvent, Fp2MulEvent, FpOpEvent, KeccakPermuteEvent, LookupId, MemoryInitializeFinalizeEvent, MemoryLocalEvent, MemoryRecordEnum, ShaCompressEvent, ShaExtendEvent, SyscallEvent, Uint256MulEvent
     },
     shape::CoreShape,
->>>>>>> 9d4c5657
+    syscalls::SyscallCode,
 };
 
 /// A record of the execution of a program.
