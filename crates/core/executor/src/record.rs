use hashbrown::HashMap;
use itertools::{EitherOrBoth, Itertools};
use p3_field::{AbstractField, PrimeField};
use sp1_stark::{
    air::{MachineAir, PublicValues},
    MachineRecord, SP1CoreOpts, SplitOpts,
};
use std::{mem::take, sync::Arc};

use serde::{Deserialize, Serialize};

use super::{program::Program, Opcode};
<<<<<<< HEAD
use crate::events::{
    add_sharded_byte_lookup_events, AluEvent, ByteLookupEvent, ByteRecord, CpuEvent,
    EdDecompressEvent, EllipticCurveAddEvent, EllipticCurveDecompressEvent,
    EllipticCurveDoubleEvent, Fp2AddSubEvent, Fp2MulEvent, FpOpEvent, KeccakPermuteEvent, LookupId,
    MemoryInitializeFinalizeEvent, MemoryRecordEnum, ShaCompressEvent, ShaExtendEvent,
    U256xU2048MulEvent, Uint256MulEvent,
=======
use crate::{
    events::{
        add_sharded_byte_lookup_events, AluEvent, ByteLookupEvent, ByteRecord, CpuEvent, LookupId,
        MemoryInitializeFinalizeEvent, MemoryLocalEvent, MemoryRecordEnum, PrecompileEvent,
        PrecompileEvents, SyscallEvent,
    },
    syscalls::SyscallCode,
    CoreShape,
>>>>>>> 66a6e7ed
};

/// A record of the execution of a program.
///
/// The trace of the execution is represented as a list of "events" that occur every cycle.
#[derive(Default, Clone, Debug, Serialize, Deserialize)]
pub struct ExecutionRecord {
    /// The program.
    pub program: Arc<Program>,
    /// A trace of the CPU events which get emitted during execution.
    pub cpu_events: Vec<CpuEvent>,
    /// A trace of the ADD, and ADDI events.
    pub add_events: Vec<AluEvent>,
    /// A trace of the MUL events.
    pub mul_events: Vec<AluEvent>,
    /// A trace of the SUB events.
    pub sub_events: Vec<AluEvent>,
    /// A trace of the XOR, XORI, OR, ORI, AND, and ANDI events.
    pub bitwise_events: Vec<AluEvent>,
    /// A trace of the SLL and SLLI events.
    pub shift_left_events: Vec<AluEvent>,
    /// A trace of the SRL, SRLI, SRA, and SRAI events.
    pub shift_right_events: Vec<AluEvent>,
    /// A trace of the DIV, DIVU, REM, and REMU events.
    pub divrem_events: Vec<AluEvent>,
    /// A trace of the SLT, SLTI, SLTU, and SLTIU events.
    pub lt_events: Vec<AluEvent>,
    /// A trace of the byte lookups that are needed.
    pub byte_lookups: HashMap<u32, HashMap<ByteLookupEvent, usize>>,
<<<<<<< HEAD
    /// A trace of the sha256 extend events.
    pub sha_extend_events: Vec<ShaExtendEvent>,
    /// A trace of the sha256 compress events.
    pub sha_compress_events: Vec<ShaCompressEvent>,
    /// A trace of the keccak256 permute events.
    pub keccak_permute_events: Vec<KeccakPermuteEvent>,
    /// A trace of the edwards add events.
    pub ed_add_events: Vec<EllipticCurveAddEvent>,
    /// A trace of the edwards decompress events.
    pub ed_decompress_events: Vec<EdDecompressEvent>,
    /// A trace of the secp256k1 add events.
    pub secp256k1_add_events: Vec<EllipticCurveAddEvent>,
    /// A trace of the secp256k1 double events.
    pub secp256k1_double_events: Vec<EllipticCurveDoubleEvent>,
    /// A trace of the bn254 add events.
    pub bn254_add_events: Vec<EllipticCurveAddEvent>,
    /// A trace of the bn254 double events.
    pub bn254_double_events: Vec<EllipticCurveDoubleEvent>,
    /// A trace of the k256 decompress events.
    pub k256_decompress_events: Vec<EllipticCurveDecompressEvent>,
    /// A trace of the bls12381 add events.
    pub bls12381_add_events: Vec<EllipticCurveAddEvent>,
    /// A trace of the bls12381 double events.
    pub bls12381_double_events: Vec<EllipticCurveDoubleEvent>,
    /// A trace of the uint256 mul events.
    pub uint256_mul_events: Vec<Uint256MulEvent>,
    /// A trace of the u256x2048 mul events.
    pub u256x2048_mul_events: Vec<U256xU2048MulEvent>,
    /// A trace of the memory initialize events.
    pub memory_initialize_events: Vec<MemoryInitializeFinalizeEvent>,
    /// A trace of the memory finalize events.
    pub memory_finalize_events: Vec<MemoryInitializeFinalizeEvent>,
    /// A trace of the bls12381 decompress events.
    pub bls12381_decompress_events: Vec<EllipticCurveDecompressEvent>,
    /// A trace of the bls12381 fp events.
    pub bls12381_fp_events: Vec<FpOpEvent>,
    /// A trace of the bls12381 fp2 add/sub events.
    pub bls12381_fp2_addsub_events: Vec<Fp2AddSubEvent>,
    /// A trace of the bls12381 fp2 mul events.
    pub bls12381_fp2_mul_events: Vec<Fp2MulEvent>,
    /// A trace of the bn254 fp events.
    pub bn254_fp_events: Vec<FpOpEvent>,
    /// A trace of the bn254 fp2 add/sub events.
    pub bn254_fp2_addsub_events: Vec<Fp2AddSubEvent>,
    /// A trace of the bn254 fp2 mul events.
    pub bn254_fp2_mul_events: Vec<Fp2MulEvent>,
=======
    /// A trace of the precompile events.
    pub precompile_events: PrecompileEvents,
    /// A trace of the global memory initialize events.
    pub global_memory_initialize_events: Vec<MemoryInitializeFinalizeEvent>,
    /// A trace of the global memory finalize events.
    pub global_memory_finalize_events: Vec<MemoryInitializeFinalizeEvent>,
    /// A trace of all the shard's local memory events.
    pub cpu_local_memory_access: Vec<MemoryLocalEvent>,
    /// A trace of all the syscall events.
    pub syscall_events: Vec<SyscallEvent>,
>>>>>>> 66a6e7ed
    /// The public values.
    pub public_values: PublicValues<u32, u32>,
    /// The nonce lookup.
    pub nonce_lookup: HashMap<LookupId, u32>,
    /// The shape of the proof.
    pub shape: Option<CoreShape>,
}

impl ExecutionRecord {
    /// Create a new [`ExecutionRecord`].
    #[must_use]
    pub fn new(program: Arc<Program>) -> Self {
        Self { program, ..Default::default() }
    }

    /// Add a mul event to the execution record.
    pub fn add_mul_event(&mut self, mul_event: AluEvent) {
        self.mul_events.push(mul_event);
    }

    /// Add a lt event to the execution record.
    pub fn add_lt_event(&mut self, lt_event: AluEvent) {
        self.lt_events.push(lt_event);
    }

    /// Add a batch of alu events to the execution record.
    pub fn add_alu_events(&mut self, mut alu_events: HashMap<Opcode, Vec<AluEvent>>) {
        for (opcode, value) in &mut alu_events {
            match opcode {
                Opcode::ADD => {
                    self.add_events.append(value);
                }
                Opcode::MUL | Opcode::MULH | Opcode::MULHU | Opcode::MULHSU => {
                    self.mul_events.append(value);
                }
                Opcode::SUB => {
                    self.sub_events.append(value);
                }
                Opcode::XOR | Opcode::OR | Opcode::AND => {
                    self.bitwise_events.append(value);
                }
                Opcode::SLL => {
                    self.shift_left_events.append(value);
                }
                Opcode::SRL | Opcode::SRA => {
                    self.shift_right_events.append(value);
                }
                Opcode::SLT | Opcode::SLTU => {
                    self.lt_events.append(value);
                }
                _ => {
                    panic!("Invalid opcode: {opcode:?}");
                }
            }
        }
    }

    /// Take out events from the [`ExecutionRecord`] that should be deferred to a separate shard.
    ///
    /// Note: we usually defer events that would increase the recursion cost significantly if
    /// included in every shard.
    #[must_use]
    pub fn defer(&mut self) -> ExecutionRecord {
<<<<<<< HEAD
        ExecutionRecord {
            keccak_permute_events: std::mem::take(&mut self.keccak_permute_events),
            secp256k1_add_events: std::mem::take(&mut self.secp256k1_add_events),
            secp256k1_double_events: std::mem::take(&mut self.secp256k1_double_events),
            bn254_fp_events: std::mem::take(&mut self.bn254_fp_events),
            bn254_fp2_addsub_events: std::mem::take(&mut self.bn254_fp2_addsub_events),
            bn254_fp2_mul_events: std::mem::take(&mut self.bn254_fp2_mul_events),
            bn254_add_events: std::mem::take(&mut self.bn254_add_events),
            bn254_double_events: std::mem::take(&mut self.bn254_double_events),
            bls12381_add_events: std::mem::take(&mut self.bls12381_add_events),
            bls12381_double_events: std::mem::take(&mut self.bls12381_double_events),
            sha_extend_events: std::mem::take(&mut self.sha_extend_events),
            sha_compress_events: std::mem::take(&mut self.sha_compress_events),
            ed_add_events: std::mem::take(&mut self.ed_add_events),
            ed_decompress_events: std::mem::take(&mut self.ed_decompress_events),
            k256_decompress_events: std::mem::take(&mut self.k256_decompress_events),
            uint256_mul_events: std::mem::take(&mut self.uint256_mul_events),
            bls12381_fp_events: std::mem::take(&mut self.bls12381_fp_events),
            bls12381_fp2_addsub_events: std::mem::take(&mut self.bls12381_fp2_addsub_events),
            bls12381_fp2_mul_events: std::mem::take(&mut self.bls12381_fp2_mul_events),
            bls12381_decompress_events: std::mem::take(&mut self.bls12381_decompress_events),
            memory_initialize_events: std::mem::take(&mut self.memory_initialize_events),
            memory_finalize_events: std::mem::take(&mut self.memory_finalize_events),
            u256x2048_mul_events: std::mem::take(&mut self.u256x2048_mul_events),
            ..Default::default()
        }
=======
        let mut execution_record = ExecutionRecord::new(self.program.clone());
        execution_record.precompile_events = std::mem::take(&mut self.precompile_events);
        execution_record.global_memory_initialize_events =
            std::mem::take(&mut self.global_memory_initialize_events);
        execution_record.global_memory_finalize_events =
            std::mem::take(&mut self.global_memory_finalize_events);
        execution_record
>>>>>>> 66a6e7ed
    }

    /// Splits the deferred [`ExecutionRecord`] into multiple [`ExecutionRecord`]s, each which
    /// contain a "reasonable" number of deferred events.
    pub fn split(&mut self, last: bool, opts: SplitOpts) -> Vec<ExecutionRecord> {
        let mut shards = Vec::new();

        let precompile_events = take(&mut self.precompile_events);

        for (syscall_code, events) in precompile_events.into_iter() {
            let threshold = match syscall_code {
                SyscallCode::KECCAK_PERMUTE => opts.keccak,
                SyscallCode::SHA_EXTEND => opts.sha_extend,
                SyscallCode::SHA_COMPRESS => opts.sha_compress,
                _ => opts.deferred,
            };

<<<<<<< HEAD
        split_events!(self, keccak_permute_events, shards, opts.keccak, last);
        split_events!(self, secp256k1_add_events, shards, opts.deferred, last);
        split_events!(self, secp256k1_double_events, shards, opts.deferred, last);
        split_events!(self, bn254_add_events, shards, opts.deferred, last);
        split_events!(self, bn254_double_events, shards, opts.deferred, last);
        split_events!(self, bls12381_add_events, shards, opts.deferred, last);
        split_events!(self, bls12381_double_events, shards, opts.deferred, last);
        split_events!(self, sha_extend_events, shards, opts.sha_extend, last);
        split_events!(self, sha_compress_events, shards, opts.sha_compress, last);
        split_events!(self, ed_add_events, shards, opts.deferred, last);
        split_events!(self, ed_decompress_events, shards, opts.deferred, last);
        split_events!(self, k256_decompress_events, shards, opts.deferred, last);
        split_events!(self, uint256_mul_events, shards, opts.deferred, last);
        split_events!(self, bls12381_decompress_events, shards, opts.deferred, last);
        split_events!(self, bls12381_fp_events, shards, opts.deferred, last);
        split_events!(self, bls12381_fp2_addsub_events, shards, opts.deferred, last);
        split_events!(self, bls12381_fp2_mul_events, shards, opts.deferred, last);
        split_events!(self, bn254_fp_events, shards, opts.deferred, last);
        split_events!(self, bn254_fp2_addsub_events, shards, opts.deferred, last);
        split_events!(self, bn254_fp2_mul_events, shards, opts.deferred, last);
        split_events!(self, u256x2048_mul_events, shards, opts.deferred, last);
=======
            let chunks = events.chunks_exact(threshold);
            if last {
                let remainder = chunks.remainder().to_vec();
                if !remainder.is_empty() {
                    let mut execution_record = ExecutionRecord::new(self.program.clone());
                    execution_record.precompile_events.insert(syscall_code, remainder);
                    shards.push(execution_record);
                }
            } else {
                self.precompile_events.insert(syscall_code, chunks.remainder().to_vec());
            }
            let mut event_shards = chunks
                .map(|chunk| {
                    let mut execution_record = ExecutionRecord::new(self.program.clone());
                    execution_record.precompile_events.insert(syscall_code, chunk.to_vec());
                    execution_record
                })
                .collect::<Vec<_>>();
            shards.append(&mut event_shards);
        }
>>>>>>> 66a6e7ed
        // _ = last_pct;

        if last {
            // shards.push(last_shard);

            self.global_memory_initialize_events.sort_by_key(|event| event.addr);
            self.global_memory_finalize_events.sort_by_key(|event| event.addr);

            let mut init_addr_bits = [0; 32];
            let mut finalize_addr_bits = [0; 32];
            for mem_chunks in self
                .global_memory_initialize_events
                .chunks(opts.memory)
                .zip_longest(self.global_memory_finalize_events.chunks(opts.memory))
            {
                let (mem_init_chunk, mem_finalize_chunk) = match mem_chunks {
                    EitherOrBoth::Both(mem_init_chunk, mem_finalize_chunk) => {
                        (mem_init_chunk, mem_finalize_chunk)
                    }
                    EitherOrBoth::Left(mem_init_chunk) => (mem_init_chunk, [].as_slice()),
                    EitherOrBoth::Right(mem_finalize_chunk) => ([].as_slice(), mem_finalize_chunk),
                };
                let mut shard = ExecutionRecord::new(self.program.clone());
                shard.global_memory_initialize_events.extend_from_slice(mem_init_chunk);
                shard.public_values.previous_init_addr_bits = init_addr_bits;
                if let Some(last_event) = mem_init_chunk.last() {
                    let last_init_addr_bits = core::array::from_fn(|i| (last_event.addr >> i) & 1);
                    init_addr_bits = last_init_addr_bits;
                }
                shard.public_values.last_init_addr_bits = init_addr_bits;

                shard.global_memory_finalize_events.extend_from_slice(mem_finalize_chunk);
                shard.public_values.previous_finalize_addr_bits = finalize_addr_bits;
                if let Some(last_event) = mem_finalize_chunk.last() {
                    let last_finalize_addr_bits =
                        core::array::from_fn(|i| (last_event.addr >> i) & 1);
                    finalize_addr_bits = last_finalize_addr_bits;
                }
                shard.public_values.last_finalize_addr_bits = finalize_addr_bits;

                shards.push(shard);
            }
        }

        shards
    }

    /// Return the number of rows needed for a chip, according to the proof shape specified in the
    /// struct.
    pub fn fixed_log2_rows<F: PrimeField, A: MachineAir<F>>(&self, air: &A) -> Option<usize> {
        self.shape.as_ref().and_then(|shape| {
            let log2_rows = shape.inner.get(&air.name()).copied();
            if log2_rows.is_none() {
                tracing::warn!("Chip {} not found in specified shape", air.name());
            }
            log2_rows
        })
    }

    /// Determines whether the execution record contains CPU events.
    #[must_use]
    pub fn contains_cpu(&self) -> bool {
        !self.cpu_events.is_empty()
    }

    #[inline]
    /// Add a precompile event to the execution record.
    pub fn add_precompile_event(&mut self, syscall_code: SyscallCode, event: PrecompileEvent) {
        self.precompile_events.add_event(syscall_code, event);
    }

    /// Get all the precompile events for a syscall code.
    #[inline]
    #[must_use]
    pub fn get_precompile_events(&self, syscall_code: SyscallCode) -> &Vec<PrecompileEvent> {
        self.precompile_events.get_events(syscall_code)
    }

    /// Get all the local memory events.
    #[inline]
    pub fn get_local_mem_events(&self) -> impl Iterator<Item = &MemoryLocalEvent> {
        let precompile_local_mem_events = self.precompile_events.get_local_mem_events();
        precompile_local_mem_events.chain(self.cpu_local_memory_access.iter())
    }
}

/// A memory access record.
#[derive(Debug, Copy, Clone, Default)]
pub struct MemoryAccessRecord {
    /// The memory access of the `a` register.
    pub a: Option<MemoryRecordEnum>,
    /// The memory access of the `b` register.
    pub b: Option<MemoryRecordEnum>,
    /// The memory access of the `c` register.
    pub c: Option<MemoryRecordEnum>,
    /// The memory access of the `memory` register.
    pub memory: Option<MemoryRecordEnum>,
}

impl MachineRecord for ExecutionRecord {
    type Config = SP1CoreOpts;

    fn stats(&self) -> HashMap<String, usize> {
        let mut stats = HashMap::new();
        stats.insert("cpu_events".to_string(), self.cpu_events.len());
        stats.insert("add_events".to_string(), self.add_events.len());
        stats.insert("mul_events".to_string(), self.mul_events.len());
        stats.insert("sub_events".to_string(), self.sub_events.len());
        stats.insert("bitwise_events".to_string(), self.bitwise_events.len());
        stats.insert("shift_left_events".to_string(), self.shift_left_events.len());
        stats.insert("shift_right_events".to_string(), self.shift_right_events.len());
        stats.insert("divrem_events".to_string(), self.divrem_events.len());
        stats.insert("lt_events".to_string(), self.lt_events.len());
<<<<<<< HEAD
        stats.insert("sha_extend_events".to_string(), self.sha_extend_events.len());
        stats.insert("sha_compress_events".to_string(), self.sha_compress_events.len());
        stats.insert("keccak_permute_events".to_string(), self.keccak_permute_events.len());
        stats.insert("ed_add_events".to_string(), self.ed_add_events.len());
        stats.insert("ed_decompress_events".to_string(), self.ed_decompress_events.len());
        stats.insert("secp256k1_add_events".to_string(), self.secp256k1_add_events.len());
        stats.insert("secp256k1_double_events".to_string(), self.secp256k1_double_events.len());
        stats.insert("bn254_add_events".to_string(), self.bn254_add_events.len());
        stats.insert("bn254_double_events".to_string(), self.bn254_double_events.len());
        stats.insert("k256_decompress_events".to_string(), self.k256_decompress_events.len());
        stats.insert("bls12381_add_events".to_string(), self.bls12381_add_events.len());
        stats.insert("bls12381_double_events".to_string(), self.bls12381_double_events.len());
        stats.insert("uint256_mul_events".to_string(), self.uint256_mul_events.len());
        stats.insert("u256x2048_mul_events".to_string(), self.u256x2048_mul_events.len());
        stats.insert("bls12381_fp_event".to_string(), self.bls12381_fp_events.len());
=======

        for (syscall_code, events) in self.precompile_events.iter() {
            stats.insert(format!("syscall {syscall_code:?}"), events.len());
        }

>>>>>>> 66a6e7ed
        stats.insert(
            "global_memory_initialize_events".to_string(),
            self.global_memory_initialize_events.len(),
        );
        stats.insert(
            "global_memory_finalize_events".to_string(),
            self.global_memory_finalize_events.len(),
        );
        stats.insert("local_memory_access_events".to_string(), self.cpu_local_memory_access.len());
        if !self.cpu_events.is_empty() {
            let shard = self.cpu_events[0].shard;
            stats.insert(
                "byte_lookups".to_string(),
                self.byte_lookups.get(&shard).map_or(0, hashbrown::HashMap::len),
            );
        }
        // Filter out the empty events.
        stats.retain(|_, v| *v != 0);
        stats
    }

    fn append(&mut self, other: &mut ExecutionRecord) {
        self.cpu_events.append(&mut other.cpu_events);
        self.add_events.append(&mut other.add_events);
        self.sub_events.append(&mut other.sub_events);
        self.mul_events.append(&mut other.mul_events);
        self.bitwise_events.append(&mut other.bitwise_events);
        self.shift_left_events.append(&mut other.shift_left_events);
        self.shift_right_events.append(&mut other.shift_right_events);
        self.divrem_events.append(&mut other.divrem_events);
        self.lt_events.append(&mut other.lt_events);
<<<<<<< HEAD
        self.sha_extend_events.append(&mut other.sha_extend_events);
        self.sha_compress_events.append(&mut other.sha_compress_events);
        self.keccak_permute_events.append(&mut other.keccak_permute_events);
        self.ed_add_events.append(&mut other.ed_add_events);
        self.ed_decompress_events.append(&mut other.ed_decompress_events);
        self.secp256k1_add_events.append(&mut other.secp256k1_add_events);
        self.secp256k1_double_events.append(&mut other.secp256k1_double_events);
        self.bn254_add_events.append(&mut other.bn254_add_events);
        self.bn254_double_events.append(&mut other.bn254_double_events);
        self.k256_decompress_events.append(&mut other.k256_decompress_events);
        self.bls12381_add_events.append(&mut other.bls12381_add_events);
        self.bls12381_double_events.append(&mut other.bls12381_double_events);
        self.uint256_mul_events.append(&mut other.uint256_mul_events);
        self.bls12381_fp_events.append(&mut other.bls12381_fp_events);
        self.bls12381_fp2_addsub_events.append(&mut other.bls12381_fp2_addsub_events);
        self.bls12381_fp2_mul_events.append(&mut other.bls12381_fp2_mul_events);
        self.bn254_fp_events.append(&mut other.bn254_fp_events);
        self.bn254_fp2_addsub_events.append(&mut other.bn254_fp2_addsub_events);
        self.bn254_fp2_mul_events.append(&mut other.bn254_fp2_mul_events);
        self.bls12381_decompress_events.append(&mut other.bls12381_decompress_events);
        self.u256x2048_mul_events.append(&mut other.u256x2048_mul_events);
=======
        self.syscall_events.append(&mut other.syscall_events);

        self.precompile_events.append(&mut other.precompile_events);
>>>>>>> 66a6e7ed

        if self.byte_lookups.is_empty() {
            self.byte_lookups = std::mem::take(&mut other.byte_lookups);
        } else {
            self.add_sharded_byte_lookup_events(vec![&other.byte_lookups]);
        }

        self.global_memory_initialize_events.append(&mut other.global_memory_initialize_events);
        self.global_memory_finalize_events.append(&mut other.global_memory_finalize_events);
        self.cpu_local_memory_access.append(&mut other.cpu_local_memory_access);
    }

    fn register_nonces(&mut self, _opts: &Self::Config) {
        self.add_events.iter().enumerate().for_each(|(i, event)| {
            self.nonce_lookup.insert(event.lookup_id, i as u32);
        });

        self.sub_events.iter().enumerate().for_each(|(i, event)| {
            self.nonce_lookup.insert(event.lookup_id, (self.add_events.len() + i) as u32);
        });

        self.mul_events.iter().enumerate().for_each(|(i, event)| {
            self.nonce_lookup.insert(event.lookup_id, i as u32);
        });

        self.bitwise_events.iter().enumerate().for_each(|(i, event)| {
            self.nonce_lookup.insert(event.lookup_id, i as u32);
        });

        self.shift_left_events.iter().enumerate().for_each(|(i, event)| {
            self.nonce_lookup.insert(event.lookup_id, i as u32);
        });

        self.shift_right_events.iter().enumerate().for_each(|(i, event)| {
            self.nonce_lookup.insert(event.lookup_id, i as u32);
        });

        self.divrem_events.iter().enumerate().for_each(|(i, event)| {
            self.nonce_lookup.insert(event.lookup_id, i as u32);
        });

        self.lt_events.iter().enumerate().for_each(|(i, event)| {
            self.nonce_lookup.insert(event.lookup_id, i as u32);
        });
    }

    /// Retrieves the public values.  This method is needed for the `MachineRecord` trait, since
    fn public_values<F: AbstractField>(&self) -> Vec<F> {
        self.public_values.to_vec()
    }
}

impl ByteRecord for ExecutionRecord {
    fn add_byte_lookup_event(&mut self, blu_event: ByteLookupEvent) {
        *self.byte_lookups.entry(blu_event.shard).or_default().entry(blu_event).or_insert(0) += 1;
    }

    #[inline]
    fn add_sharded_byte_lookup_events(
        &mut self,
        new_events: Vec<&HashMap<u32, HashMap<ByteLookupEvent, usize>>>,
    ) {
        add_sharded_byte_lookup_events(&mut self.byte_lookups, new_events);
    }
}<|MERGE_RESOLUTION|>--- conflicted
+++ resolved
@@ -10,14 +10,6 @@
 use serde::{Deserialize, Serialize};
 
 use super::{program::Program, Opcode};
-<<<<<<< HEAD
-use crate::events::{
-    add_sharded_byte_lookup_events, AluEvent, ByteLookupEvent, ByteRecord, CpuEvent,
-    EdDecompressEvent, EllipticCurveAddEvent, EllipticCurveDecompressEvent,
-    EllipticCurveDoubleEvent, Fp2AddSubEvent, Fp2MulEvent, FpOpEvent, KeccakPermuteEvent, LookupId,
-    MemoryInitializeFinalizeEvent, MemoryRecordEnum, ShaCompressEvent, ShaExtendEvent,
-    U256xU2048MulEvent, Uint256MulEvent,
-=======
 use crate::{
     events::{
         add_sharded_byte_lookup_events, AluEvent, ByteLookupEvent, ByteRecord, CpuEvent, LookupId,
@@ -26,7 +18,6 @@
     },
     syscalls::SyscallCode,
     CoreShape,
->>>>>>> 66a6e7ed
 };
 
 /// A record of the execution of a program.
@@ -56,54 +47,6 @@
     pub lt_events: Vec<AluEvent>,
     /// A trace of the byte lookups that are needed.
     pub byte_lookups: HashMap<u32, HashMap<ByteLookupEvent, usize>>,
-<<<<<<< HEAD
-    /// A trace of the sha256 extend events.
-    pub sha_extend_events: Vec<ShaExtendEvent>,
-    /// A trace of the sha256 compress events.
-    pub sha_compress_events: Vec<ShaCompressEvent>,
-    /// A trace of the keccak256 permute events.
-    pub keccak_permute_events: Vec<KeccakPermuteEvent>,
-    /// A trace of the edwards add events.
-    pub ed_add_events: Vec<EllipticCurveAddEvent>,
-    /// A trace of the edwards decompress events.
-    pub ed_decompress_events: Vec<EdDecompressEvent>,
-    /// A trace of the secp256k1 add events.
-    pub secp256k1_add_events: Vec<EllipticCurveAddEvent>,
-    /// A trace of the secp256k1 double events.
-    pub secp256k1_double_events: Vec<EllipticCurveDoubleEvent>,
-    /// A trace of the bn254 add events.
-    pub bn254_add_events: Vec<EllipticCurveAddEvent>,
-    /// A trace of the bn254 double events.
-    pub bn254_double_events: Vec<EllipticCurveDoubleEvent>,
-    /// A trace of the k256 decompress events.
-    pub k256_decompress_events: Vec<EllipticCurveDecompressEvent>,
-    /// A trace of the bls12381 add events.
-    pub bls12381_add_events: Vec<EllipticCurveAddEvent>,
-    /// A trace of the bls12381 double events.
-    pub bls12381_double_events: Vec<EllipticCurveDoubleEvent>,
-    /// A trace of the uint256 mul events.
-    pub uint256_mul_events: Vec<Uint256MulEvent>,
-    /// A trace of the u256x2048 mul events.
-    pub u256x2048_mul_events: Vec<U256xU2048MulEvent>,
-    /// A trace of the memory initialize events.
-    pub memory_initialize_events: Vec<MemoryInitializeFinalizeEvent>,
-    /// A trace of the memory finalize events.
-    pub memory_finalize_events: Vec<MemoryInitializeFinalizeEvent>,
-    /// A trace of the bls12381 decompress events.
-    pub bls12381_decompress_events: Vec<EllipticCurveDecompressEvent>,
-    /// A trace of the bls12381 fp events.
-    pub bls12381_fp_events: Vec<FpOpEvent>,
-    /// A trace of the bls12381 fp2 add/sub events.
-    pub bls12381_fp2_addsub_events: Vec<Fp2AddSubEvent>,
-    /// A trace of the bls12381 fp2 mul events.
-    pub bls12381_fp2_mul_events: Vec<Fp2MulEvent>,
-    /// A trace of the bn254 fp events.
-    pub bn254_fp_events: Vec<FpOpEvent>,
-    /// A trace of the bn254 fp2 add/sub events.
-    pub bn254_fp2_addsub_events: Vec<Fp2AddSubEvent>,
-    /// A trace of the bn254 fp2 mul events.
-    pub bn254_fp2_mul_events: Vec<Fp2MulEvent>,
-=======
     /// A trace of the precompile events.
     pub precompile_events: PrecompileEvents,
     /// A trace of the global memory initialize events.
@@ -114,7 +57,6 @@
     pub cpu_local_memory_access: Vec<MemoryLocalEvent>,
     /// A trace of all the syscall events.
     pub syscall_events: Vec<SyscallEvent>,
->>>>>>> 66a6e7ed
     /// The public values.
     pub public_values: PublicValues<u32, u32>,
     /// The nonce lookup.
@@ -178,34 +120,6 @@
     /// included in every shard.
     #[must_use]
     pub fn defer(&mut self) -> ExecutionRecord {
-<<<<<<< HEAD
-        ExecutionRecord {
-            keccak_permute_events: std::mem::take(&mut self.keccak_permute_events),
-            secp256k1_add_events: std::mem::take(&mut self.secp256k1_add_events),
-            secp256k1_double_events: std::mem::take(&mut self.secp256k1_double_events),
-            bn254_fp_events: std::mem::take(&mut self.bn254_fp_events),
-            bn254_fp2_addsub_events: std::mem::take(&mut self.bn254_fp2_addsub_events),
-            bn254_fp2_mul_events: std::mem::take(&mut self.bn254_fp2_mul_events),
-            bn254_add_events: std::mem::take(&mut self.bn254_add_events),
-            bn254_double_events: std::mem::take(&mut self.bn254_double_events),
-            bls12381_add_events: std::mem::take(&mut self.bls12381_add_events),
-            bls12381_double_events: std::mem::take(&mut self.bls12381_double_events),
-            sha_extend_events: std::mem::take(&mut self.sha_extend_events),
-            sha_compress_events: std::mem::take(&mut self.sha_compress_events),
-            ed_add_events: std::mem::take(&mut self.ed_add_events),
-            ed_decompress_events: std::mem::take(&mut self.ed_decompress_events),
-            k256_decompress_events: std::mem::take(&mut self.k256_decompress_events),
-            uint256_mul_events: std::mem::take(&mut self.uint256_mul_events),
-            bls12381_fp_events: std::mem::take(&mut self.bls12381_fp_events),
-            bls12381_fp2_addsub_events: std::mem::take(&mut self.bls12381_fp2_addsub_events),
-            bls12381_fp2_mul_events: std::mem::take(&mut self.bls12381_fp2_mul_events),
-            bls12381_decompress_events: std::mem::take(&mut self.bls12381_decompress_events),
-            memory_initialize_events: std::mem::take(&mut self.memory_initialize_events),
-            memory_finalize_events: std::mem::take(&mut self.memory_finalize_events),
-            u256x2048_mul_events: std::mem::take(&mut self.u256x2048_mul_events),
-            ..Default::default()
-        }
-=======
         let mut execution_record = ExecutionRecord::new(self.program.clone());
         execution_record.precompile_events = std::mem::take(&mut self.precompile_events);
         execution_record.global_memory_initialize_events =
@@ -213,7 +127,6 @@
         execution_record.global_memory_finalize_events =
             std::mem::take(&mut self.global_memory_finalize_events);
         execution_record
->>>>>>> 66a6e7ed
     }
 
     /// Splits the deferred [`ExecutionRecord`] into multiple [`ExecutionRecord`]s, each which
@@ -231,29 +144,6 @@
                 _ => opts.deferred,
             };
 
-<<<<<<< HEAD
-        split_events!(self, keccak_permute_events, shards, opts.keccak, last);
-        split_events!(self, secp256k1_add_events, shards, opts.deferred, last);
-        split_events!(self, secp256k1_double_events, shards, opts.deferred, last);
-        split_events!(self, bn254_add_events, shards, opts.deferred, last);
-        split_events!(self, bn254_double_events, shards, opts.deferred, last);
-        split_events!(self, bls12381_add_events, shards, opts.deferred, last);
-        split_events!(self, bls12381_double_events, shards, opts.deferred, last);
-        split_events!(self, sha_extend_events, shards, opts.sha_extend, last);
-        split_events!(self, sha_compress_events, shards, opts.sha_compress, last);
-        split_events!(self, ed_add_events, shards, opts.deferred, last);
-        split_events!(self, ed_decompress_events, shards, opts.deferred, last);
-        split_events!(self, k256_decompress_events, shards, opts.deferred, last);
-        split_events!(self, uint256_mul_events, shards, opts.deferred, last);
-        split_events!(self, bls12381_decompress_events, shards, opts.deferred, last);
-        split_events!(self, bls12381_fp_events, shards, opts.deferred, last);
-        split_events!(self, bls12381_fp2_addsub_events, shards, opts.deferred, last);
-        split_events!(self, bls12381_fp2_mul_events, shards, opts.deferred, last);
-        split_events!(self, bn254_fp_events, shards, opts.deferred, last);
-        split_events!(self, bn254_fp2_addsub_events, shards, opts.deferred, last);
-        split_events!(self, bn254_fp2_mul_events, shards, opts.deferred, last);
-        split_events!(self, u256x2048_mul_events, shards, opts.deferred, last);
-=======
             let chunks = events.chunks_exact(threshold);
             if last {
                 let remainder = chunks.remainder().to_vec();
@@ -274,7 +164,6 @@
                 .collect::<Vec<_>>();
             shards.append(&mut event_shards);
         }
->>>>>>> 66a6e7ed
         // _ = last_pct;
 
         if last {
@@ -388,29 +277,11 @@
         stats.insert("shift_right_events".to_string(), self.shift_right_events.len());
         stats.insert("divrem_events".to_string(), self.divrem_events.len());
         stats.insert("lt_events".to_string(), self.lt_events.len());
-<<<<<<< HEAD
-        stats.insert("sha_extend_events".to_string(), self.sha_extend_events.len());
-        stats.insert("sha_compress_events".to_string(), self.sha_compress_events.len());
-        stats.insert("keccak_permute_events".to_string(), self.keccak_permute_events.len());
-        stats.insert("ed_add_events".to_string(), self.ed_add_events.len());
-        stats.insert("ed_decompress_events".to_string(), self.ed_decompress_events.len());
-        stats.insert("secp256k1_add_events".to_string(), self.secp256k1_add_events.len());
-        stats.insert("secp256k1_double_events".to_string(), self.secp256k1_double_events.len());
-        stats.insert("bn254_add_events".to_string(), self.bn254_add_events.len());
-        stats.insert("bn254_double_events".to_string(), self.bn254_double_events.len());
-        stats.insert("k256_decompress_events".to_string(), self.k256_decompress_events.len());
-        stats.insert("bls12381_add_events".to_string(), self.bls12381_add_events.len());
-        stats.insert("bls12381_double_events".to_string(), self.bls12381_double_events.len());
-        stats.insert("uint256_mul_events".to_string(), self.uint256_mul_events.len());
-        stats.insert("u256x2048_mul_events".to_string(), self.u256x2048_mul_events.len());
-        stats.insert("bls12381_fp_event".to_string(), self.bls12381_fp_events.len());
-=======
 
         for (syscall_code, events) in self.precompile_events.iter() {
             stats.insert(format!("syscall {syscall_code:?}"), events.len());
         }
 
->>>>>>> 66a6e7ed
         stats.insert(
             "global_memory_initialize_events".to_string(),
             self.global_memory_initialize_events.len(),
@@ -442,33 +313,9 @@
         self.shift_right_events.append(&mut other.shift_right_events);
         self.divrem_events.append(&mut other.divrem_events);
         self.lt_events.append(&mut other.lt_events);
-<<<<<<< HEAD
-        self.sha_extend_events.append(&mut other.sha_extend_events);
-        self.sha_compress_events.append(&mut other.sha_compress_events);
-        self.keccak_permute_events.append(&mut other.keccak_permute_events);
-        self.ed_add_events.append(&mut other.ed_add_events);
-        self.ed_decompress_events.append(&mut other.ed_decompress_events);
-        self.secp256k1_add_events.append(&mut other.secp256k1_add_events);
-        self.secp256k1_double_events.append(&mut other.secp256k1_double_events);
-        self.bn254_add_events.append(&mut other.bn254_add_events);
-        self.bn254_double_events.append(&mut other.bn254_double_events);
-        self.k256_decompress_events.append(&mut other.k256_decompress_events);
-        self.bls12381_add_events.append(&mut other.bls12381_add_events);
-        self.bls12381_double_events.append(&mut other.bls12381_double_events);
-        self.uint256_mul_events.append(&mut other.uint256_mul_events);
-        self.bls12381_fp_events.append(&mut other.bls12381_fp_events);
-        self.bls12381_fp2_addsub_events.append(&mut other.bls12381_fp2_addsub_events);
-        self.bls12381_fp2_mul_events.append(&mut other.bls12381_fp2_mul_events);
-        self.bn254_fp_events.append(&mut other.bn254_fp_events);
-        self.bn254_fp2_addsub_events.append(&mut other.bn254_fp2_addsub_events);
-        self.bn254_fp2_mul_events.append(&mut other.bn254_fp2_mul_events);
-        self.bls12381_decompress_events.append(&mut other.bls12381_decompress_events);
-        self.u256x2048_mul_events.append(&mut other.u256x2048_mul_events);
-=======
         self.syscall_events.append(&mut other.syscall_events);
 
         self.precompile_events.append(&mut other.precompile_events);
->>>>>>> 66a6e7ed
 
         if self.byte_lookups.is_empty() {
             self.byte_lookups = std::mem::take(&mut other.byte_lookups);
