use p3_field::AbstractField;
use sp1_stark::{air::SP1AirBuilder, Word};

use crate::{
    air::{MemoryAirBuilder, WordAirBuilder},
    cpu::{
        columns::{reconstruct_clk, CpuCols},
        CpuChip,
    },
    memory::MemoryCols,
};
use sp1_core_executor::events::MemoryAccessPosition;

impl CpuChip {
    /// Computes whether the opcode is a branch instruction.
    pub(crate) fn eval_registers<AB: SP1AirBuilder>(
        &self,
        builder: &mut AB,
        local: &CpuCols<AB::Var>,
        is_branch_instruction: AB::Expr,
    ) {
        // We connect op_b_val and op_c_val with op_bc in the case where they are immediates.
        // We constrain op_b_val and op_c_val for the JAL opcode.
        {
            builder
                .when(local.selectors.is_jal)
                .assert_word_eq(local.op_b_val(), local.instruction.op_bc);
            builder
                .when(local.selectors.is_jal)
                .assert_word_eq(local.op_c_val(), Word::<AB::F>::from(0));
        }

        // We constrain op_b_val and op_c_val for the AUIPC opcode.
        {
            builder
                .when(local.selectors.is_auipc)
                .assert_word_eq(local.op_b_val(), local.instruction.op_bc);
            builder
                .when(local.selectors.is_auipc)
                .assert_word_eq(local.op_c_val(), local.instruction.op_bc);
        }

        // We constrain op_b_val and op_c_val for the LUI opcode.
        // The only case where an ALU opcode has immediate for op_b is the LUI opcode.
        {
            builder
                .when(local.selectors.is_alu * local.selectors.imm_b)
                .assert_word_eq(local.op_b_val(), Word::<AB::F>::from(0));
            builder
                .when(local.selectors.is_alu * local.selectors.imm_b)
                .assert_word_eq(local.op_c_val(), local.instruction.op_bc);
        }

        // We constrain op_c_val for other types with immediate value for op_c.
        {
            let unpacked_op_c = Word([
                local.instruction.op_bc[1],
                local.instruction.op_bc[2],
                local.instruction.op_bc[3],
                local.instruction.op_bc[3],
            ]);
            builder
                .when((AB::Expr::one() - local.selectors.imm_b) * local.selectors.imm_c)
                .assert_word_eq(local.op_c_val(), unpacked_op_c);
        }

        // If they are not immediates, read `b` and `c` from memory.
        builder.eval_memory_access(
            local.shard,
<<<<<<< HEAD
            local.clk + AB::F::from_canonical_u32(MemoryAccessPosition::B as u32),
            local.instruction.op_bc[0],
=======
            reconstruct_clk::<AB>(local)
                + AB::F::from_canonical_u32(MemoryAccessPosition::B as u32),
            local.instruction.op_b[0],
>>>>>>> dff77cb9
            &local.op_b_access,
            AB::Expr::one() - local.selectors.imm_b,
        );

        builder.eval_memory_access(
            local.shard,
<<<<<<< HEAD
            local.clk + AB::F::from_canonical_u32(MemoryAccessPosition::C as u32),
            local.instruction.op_bc[1],
=======
            reconstruct_clk::<AB>(local)
                + AB::F::from_canonical_u32(MemoryAccessPosition::C as u32),
            local.instruction.op_c[0],
>>>>>>> dff77cb9
            &local.op_c_access,
            AB::Expr::one() - local.selectors.imm_c,
        );

        // If we are writing to register 0, then the new value should be zero.
        builder.when(local.instruction.op_a_0).assert_word_zero(*local.op_a_access.value());

        // Write the `a` or the result to the first register described in the instruction unless
        // we are performing a branch or a store.
        builder.eval_memory_access(
            local.shard,
<<<<<<< HEAD
            local.clk + AB::F::from_canonical_u32(MemoryAccessPosition::A as u32),
            local.instruction.op_a,
=======
            reconstruct_clk::<AB>(local)
                + AB::F::from_canonical_u32(MemoryAccessPosition::A as u32),
            local.instruction.op_a[0],
>>>>>>> dff77cb9
            &local.op_a_access,
            local.is_real,
        );

        // Always range check the word value in `op_a`, as JUMP instructions may witness
        // an invalid word and write it to memory.
        builder.slice_range_check_u8(&local.op_a_access.access.value.0, local.is_real);

        // If we are performing a branch or a store, then the value of `a` is the previous value.
        builder
            .when(is_branch_instruction.clone() + self.is_store_instruction::<AB>(&local.selectors))
            .assert_word_eq(local.op_a_val(), local.op_a_access.prev_value);
    }
}<|MERGE_RESOLUTION|>--- conflicted
+++ resolved
@@ -67,28 +67,18 @@
         // If they are not immediates, read `b` and `c` from memory.
         builder.eval_memory_access(
             local.shard,
-<<<<<<< HEAD
-            local.clk + AB::F::from_canonical_u32(MemoryAccessPosition::B as u32),
-            local.instruction.op_bc[0],
-=======
             reconstruct_clk::<AB>(local)
                 + AB::F::from_canonical_u32(MemoryAccessPosition::B as u32),
-            local.instruction.op_b[0],
->>>>>>> dff77cb9
+            local.instruction.op_bc[0],
             &local.op_b_access,
             AB::Expr::one() - local.selectors.imm_b,
         );
 
         builder.eval_memory_access(
             local.shard,
-<<<<<<< HEAD
-            local.clk + AB::F::from_canonical_u32(MemoryAccessPosition::C as u32),
-            local.instruction.op_bc[1],
-=======
             reconstruct_clk::<AB>(local)
                 + AB::F::from_canonical_u32(MemoryAccessPosition::C as u32),
-            local.instruction.op_c[0],
->>>>>>> dff77cb9
+            local.instruction.op_bc[1],
             &local.op_c_access,
             AB::Expr::one() - local.selectors.imm_c,
         );
@@ -100,14 +90,9 @@
         // we are performing a branch or a store.
         builder.eval_memory_access(
             local.shard,
-<<<<<<< HEAD
-            local.clk + AB::F::from_canonical_u32(MemoryAccessPosition::A as u32),
-            local.instruction.op_a,
-=======
             reconstruct_clk::<AB>(local)
                 + AB::F::from_canonical_u32(MemoryAccessPosition::A as u32),
-            local.instruction.op_a[0],
->>>>>>> dff77cb9
+            local.instruction.op_a,
             &local.op_a_access,
             local.is_real,
         );
