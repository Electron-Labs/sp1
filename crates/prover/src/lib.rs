//! An end-to-end-prover implementation for the SP1 RISC-V zkVM.
//!
//! Seperates the proof generation process into multiple stages:
//!
//! 1. Generate shard proofs which split up and prove the valid execution of a RISC-V program.
//! 2. Compress shard proofs into a single shard proof.
//! 3. Wrap the shard proof into a SNARK-friendly field.
//! 4. Wrap the last shard proof, proven over the SNARK-friendly field, into a PLONK proof.

#![allow(clippy::too_many_arguments)]
#![allow(clippy::new_without_default)]
#![allow(clippy::collapsible_else_if)]

pub mod build;
pub mod components;
pub mod types;
pub mod utils;
pub mod verify;

use std::{
    borrow::Borrow,
    env,
    num::NonZeroUsize,
    path::Path,
    sync::{
        atomic::{AtomicUsize, Ordering},
        mpsc::sync_channel,
        Arc, Mutex,
    },
    thread,
};

use lru::LruCache;

use tracing::instrument;

use p3_baby_bear::BabyBear;
use p3_challenger::CanObserve;
use p3_field::{AbstractField, PrimeField};
use p3_matrix::dense::RowMajorMatrix;
use sp1_core_executor::{ExecutionError, ExecutionReport, Executor, Program, SP1Context};
use sp1_core_machine::{
    io::{SP1PublicValues, SP1Stdin},
    riscv::RiscvAir,
    utils::{concurrency::TurnBasedSync, SP1CoreProverError},
};
use sp1_stark::MachineProvingKey;

use sp1_primitives::hash_deferred_proof;

use sp1_recursion_compiler::{
    circuit::AsmCompiler,
    config::InnerConfig,
    ir::{Builder, Witness},
};

pub use sp1_recursion_gnark_ffi::proof::{Groth16Bn254Proof, PlonkBn254Proof};
use sp1_recursion_gnark_ffi::{groth16_bn254::Groth16Bn254Prover, plonk_bn254::PlonkBn254Prover};

use sp1_stark::{
    air::PublicValues, baby_bear_poseidon2::BabyBearPoseidon2, Challenge, Challenger,
    MachineProver, MachineVerificationError, SP1CoreOpts, SP1ProverOpts, ShardProof,
    StarkGenericConfig, StarkVerifyingKey, Val, Word, DIGEST_SIZE,
};

use sp1_recursion_core_v2::{
    air::RecursionPublicValues, machine::RecursionAir, runtime::ExecutionRecord,
    stark::config::BabyBearPoseidon2Outer, RecursionProgram, Runtime as RecursionRuntime,
};

use sp1_recursion_circuit_v2::{
    machine::{
        SP1CompressShape, SP1CompressVerifier, SP1CompressWitnessValues, SP1DeferredVerifier,
        SP1DeferredWitnessValues, SP1RecursionShape, SP1RecursionWitnessValues,
        SP1RecursiveVerifier,
    },
    witness::Witnessable,
};

pub use types::*;
use utils::words_to_bytes;

use components::{DefaultProverComponents, SP1ProverComponents};

pub use sp1_core_machine::SP1_CIRCUIT_VERSION;

/// The configuration for the core prover.
pub type CoreSC = BabyBearPoseidon2;

/// The configuration for the inner prover.
pub type InnerSC = BabyBearPoseidon2;

/// The configuration for the outer prover.
pub type OuterSC = BabyBearPoseidon2Outer;

const COMPRESS_DEGREE: usize = 3;
const SHRINK_DEGREE: usize = 3;
const WRAP_DEGREE: usize = 17;

const CORE_CACHE_SIZE: usize = 100;
const COMPRESS_CACHE_SIZE: usize = 10;

pub type CompressAir<F> = RecursionAir<F, COMPRESS_DEGREE, 0>;
pub type ShrinkAir<F> = RecursionAir<F, SHRINK_DEGREE, 0>;
pub type WrapAir<F> = RecursionAir<F, WRAP_DEGREE, 0>;

/// A end-to-end prover implementation for the SP1 RISC-V zkVM.
pub struct SP1Prover<C: SP1ProverComponents = DefaultProverComponents> {
    /// The machine used for proving the core step.
    pub core_prover: C::CoreProver,

    /// The machine used for proving the recursive and reduction steps.
    pub compress_prover: C::CompressProver,

    /// The machine used for proving the shrink step.
    pub shrink_prover: C::ShrinkProver,

    /// The machine used for proving the wrapping step.
    pub wrap_prover: C::WrapProver,

    pub recursion_programs: Mutex<LruCache<SP1RecursionShape, Arc<RecursionProgram<BabyBear>>>>,

    pub recursion_cache_misses: AtomicUsize,

    pub compress_programs: Mutex<LruCache<SP1CompressShape, Arc<RecursionProgram<BabyBear>>>>,

    pub compress_cache_misses: AtomicUsize,
}

impl<C: SP1ProverComponents> SP1Prover<C> {
    /// Initializes a new [SP1Prover].
    #[instrument(name = "initialize prover", level = "debug", skip_all)]
    pub fn new() -> Self {
        Self::uninitialized()
    }

    /// Creates a new [SP1Prover] with lazily initialized components.
    pub fn uninitialized() -> Self {
        // Initialize the provers.
        let core_machine = RiscvAir::machine(CoreSC::default());
        let core_prover = C::CoreProver::new(core_machine);

        let compress_machine = CompressAir::compress_machine(InnerSC::default());
        let compress_prover = C::CompressProver::new(compress_machine);

        // TODO: Put the correct shrink and wrap machines here.
        let shrink_machine = ShrinkAir::shrink_machine(InnerSC::compressed());
        let shrink_prover = C::ShrinkProver::new(shrink_machine);

        let wrap_machine = WrapAir::wrap_machine(OuterSC::default());
        let wrap_prover = C::WrapProver::new(wrap_machine);

        let core_cache_size = NonZeroUsize::new(
            env::var("PROVER_CORE_CACHE_SIZE")
                .unwrap_or_else(|_| CORE_CACHE_SIZE.to_string())
                .parse()
                .unwrap_or(CORE_CACHE_SIZE),
        )
        .expect("PROVER_CORE_CACHE_SIZE must be a non-zero usize");

        let compress_cache_size = NonZeroUsize::new(
            env::var("PROVER_COMPRESS_CACHE_SIZE")
                .unwrap_or_else(|_| CORE_CACHE_SIZE.to_string())
                .parse()
                .unwrap_or(COMPRESS_CACHE_SIZE),
        )
        .expect("PROVER_COMPRESS_CACHE_SIZE must be a non-zero usize");

        Self {
            core_prover,
            compress_prover,
            shrink_prover,
            wrap_prover,
            recursion_programs: Mutex::new(LruCache::new(core_cache_size)),
            recursion_cache_misses: AtomicUsize::new(0),
            compress_programs: Mutex::new(LruCache::new(compress_cache_size)),
            compress_cache_misses: AtomicUsize::new(0),
        }
    }

    /// Fully initializes the programs, proving keys, and verifying keys that are normally
    /// lazily initialized.
    pub fn initialize(&mut self) {}

    /// Creates a proving key and a verifying key for a given RISC-V ELF.
    #[instrument(name = "setup", level = "debug", skip_all)]
    pub fn setup(&self, elf: &[u8]) -> (SP1ProvingKey, SP1VerifyingKey) {
        let program = Program::from(elf).unwrap();
        let (pk, vk) = self.core_prover.setup(&program);
        let vk = SP1VerifyingKey { vk };
        let pk = SP1ProvingKey { pk: pk.to_host(), elf: elf.to_vec(), vk: vk.clone() };
        (pk, vk)
    }

    /// Generate a proof of an SP1 program with the specified inputs.
    #[instrument(name = "execute", level = "info", skip_all)]
    pub fn execute<'a>(
        &'a self,
        elf: &[u8],
        stdin: &SP1Stdin,
        mut context: SP1Context<'a>,
    ) -> Result<(SP1PublicValues, ExecutionReport), ExecutionError> {
        context.subproof_verifier.replace(Arc::new(self));
        let program = Program::from(elf).unwrap();
        let opts = SP1CoreOpts::default();
        let mut runtime = Executor::with_context(program, opts, context);
        runtime.write_vecs(&stdin.buffer);
        for (reduce_vk, proof, vkey) in stdin.proofs.iter() {
            runtime.write_proof(reduce_vk.clone(), proof.clone(), vkey.clone());
        }
        runtime.run_fast()?;
        Ok((SP1PublicValues::from(&runtime.state.public_values_stream), runtime.report))
    }

    /// Generate shard proofs which split up and prove the valid execution of a RISC-V program with
    /// the core prover. Uses the provided context.
    #[instrument(name = "prove_core", level = "info", skip_all)]
    pub fn prove_core<'a>(
        &'a self,
        pk: &SP1ProvingKey,
        stdin: &SP1Stdin,
        opts: SP1ProverOpts,
        mut context: SP1Context<'a>,
    ) -> Result<SP1CoreProof, SP1CoreProverError> {
        context.subproof_verifier.replace(Arc::new(self));
        let program = Program::from(&pk.elf).unwrap();
        let (proof, public_values_stream, cycles) = sp1_core_machine::utils::prove_with_context::<
            _,
            C::CoreProver,
        >(
            &self.core_prover,
            &<C::CoreProver as MachineProver<BabyBearPoseidon2, RiscvAir<BabyBear>>>::DeviceProvingKey::from_host(
                pk.pk.clone(),
            ),
            program,
            stdin,
            opts.core_opts,
            context,
        )?;
        Self::check_for_high_cycles(cycles);
        let public_values = SP1PublicValues::from(&public_values_stream);
        Ok(SP1CoreProof {
            proof: SP1CoreProofData(proof.shard_proofs),
            stdin: stdin.clone(),
            public_values,
            cycles,
        })
    }

    pub fn recursion_program(
        &self,
        input: &SP1RecursionWitnessValues<CoreSC>,
    ) -> Arc<RecursionProgram<BabyBear>> {
        let mut cache = self.recursion_programs.lock().unwrap();
        cache
            .get_or_insert(input.shape(), || {
                let misses = self.recursion_cache_misses.fetch_add(1, Ordering::Relaxed);
                tracing::debug!("Core cache miss, misses: {}", misses);
                // Get the operations.
                let builder_span = tracing::debug_span!("build recursion program").entered();
                let mut builder = Builder::<InnerConfig>::default();
                let input = input.read(&mut builder);
                SP1RecursiveVerifier::verify(&mut builder, self.core_prover.machine(), input);
                let operations = builder.operations;
                builder_span.exit();

                // Compile the program.
                let compiler_span = tracing::debug_span!("compile recursion program").entered();
                let mut compiler = AsmCompiler::<InnerConfig>::default();
                let program = Arc::new(compiler.compile(operations));
                compiler_span.exit();
                program
            })
            .clone()
    }

    pub fn compress_program(
        &self,
        input: &SP1CompressWitnessValues<InnerSC>,
    ) -> Arc<RecursionProgram<BabyBear>> {
        let mut cache = self.compress_programs.lock().unwrap();
        cache
            .get_or_insert(input.shape(), || {
                let misses = self.compress_cache_misses.fetch_add(1, Ordering::Relaxed);
                tracing::debug!("Compress cache miss, misses: {}", misses);
                // Get the operations.
                let builder_span = tracing::debug_span!("build compress program").entered();
                let mut builder = Builder::<InnerConfig>::default();
                let input = input.read(&mut builder);
                SP1CompressVerifier::verify(&mut builder, self.compress_prover.machine(), input);
                let operations = builder.operations;
                builder_span.exit();

                // Compile the program.
                let compiler_span = tracing::debug_span!("compile compress program").entered();
                let mut compiler = AsmCompiler::<InnerConfig>::default();
                let program = Arc::new(compiler.compile(operations));
                compiler_span.exit();
                program
            })
            .clone()
    }

    pub fn shrink_program(
        &self,
        input: &SP1CompressWitnessValues<InnerSC>,
    ) -> Arc<RecursionProgram<BabyBear>> {
        self.compress_program(input)
    }

    pub fn wrap_program(
        &self,
        input: &SP1CompressWitnessValues<InnerSC>,
    ) -> Arc<RecursionProgram<BabyBear>> {
        // Get the operations.
        let builder_span = tracing::debug_span!("build compress program").entered();
        let mut builder = Builder::<InnerConfig>::default();
        let input = input.read(&mut builder);
        SP1CompressVerifier::verify(&mut builder, self.shrink_prover.machine(), input);
        let operations = builder.operations;
        builder_span.exit();

        // Compile the program.
        let compiler_span = tracing::debug_span!("compile compress program").entered();
        let mut compiler = AsmCompiler::<InnerConfig>::default();
        let program = Arc::new(compiler.compile(operations));
        compiler_span.exit();
        program
    }

    pub fn deferred_program(
        &self,
        input: &SP1DeferredWitnessValues<InnerSC>,
    ) -> Arc<RecursionProgram<BabyBear>> {
        // Compile the program.

        // Get the operations.
        let operations_span =
            tracing::debug_span!("Get operations for the deferred program").entered();
        let mut builder = Builder::<InnerConfig>::default();
        let input_read_span = tracing::debug_span!("Read input values").entered();
        let input = input.read(&mut builder);
        input_read_span.exit();
        let verify_span = tracing::debug_span!("Verify deferred program").entered();
        SP1DeferredVerifier::verify(&mut builder, self.compress_prover.machine(), input);
        verify_span.exit();
        let operations = builder.operations;
        operations_span.exit();

        // Compile the program.
        tracing::debug_span!("Compile compress program").in_scope(|| {
            let mut compiler = AsmCompiler::<InnerConfig>::default();
            Arc::new(compiler.compile(operations))
        })
    }

    pub fn get_recursion_core_inputs(
        &self,
        vk: &StarkVerifyingKey<CoreSC>,
        leaf_challenger: &Challenger<CoreSC>,
        shard_proofs: &[ShardProof<CoreSC>],
        batch_size: usize,
        is_complete: bool,
    ) -> Vec<SP1RecursionWitnessValues<CoreSC>> {
        let mut core_inputs = Vec::new();
        let mut reconstruct_challenger = self.core_prover.config().challenger();
        vk.observe_into(&mut reconstruct_challenger);

        // Prepare the inputs for the recursion programs.
        for batch in shard_proofs.chunks(batch_size) {
            let proofs = batch.to_vec();

            core_inputs.push(SP1RecursionWitnessValues {
                vk: vk.clone(),
                shard_proofs: proofs.clone(),
                leaf_challenger: leaf_challenger.clone(),
                initial_reconstruct_challenger: reconstruct_challenger.clone(),
                is_complete,
            });
            assert_eq!(reconstruct_challenger.input_buffer.len(), 0);
            assert_eq!(reconstruct_challenger.sponge_state.len(), 16);
            assert_eq!(reconstruct_challenger.output_buffer.len(), 16);

            for proof in batch.iter() {
                reconstruct_challenger.observe(proof.commitment.main_commit);
                reconstruct_challenger
                    .observe_slice(&proof.public_values[0..self.core_prover.num_pv_elts()]);
            }
        }

        // Check that the leaf challenger is the same as the reconstruct challenger.
        assert_eq!(reconstruct_challenger.sponge_state, leaf_challenger.sponge_state);
        assert_eq!(reconstruct_challenger.input_buffer, leaf_challenger.input_buffer);
        assert_eq!(reconstruct_challenger.output_buffer, leaf_challenger.output_buffer);
        core_inputs
    }

    pub fn get_recursion_deferred_inputs<'a>(
        &'a self,
        vk: &'a StarkVerifyingKey<CoreSC>,
        leaf_challenger: &'a Challenger<InnerSC>,
        last_proof_pv: &PublicValues<Word<BabyBear>, BabyBear>,
        deferred_proofs: &[SP1ReduceProof<InnerSC>],
        batch_size: usize,
    ) -> Vec<SP1DeferredWitnessValues<InnerSC>> {
        // Prepare the inputs for the deferred proofs recursive verification.
        let mut deferred_digest = [Val::<InnerSC>::zero(); DIGEST_SIZE];
        let mut deferred_inputs = Vec::new();

        for batch in deferred_proofs.chunks(batch_size) {
            let vks_and_proofs =
                batch.iter().cloned().map(|proof| (proof.vk, proof.proof)).collect::<Vec<_>>();

            deferred_inputs.push(SP1DeferredWitnessValues {
                vks_and_proofs,
                start_reconstruct_deferred_digest: deferred_digest,
                is_complete: false,
                sp1_vk: vk.clone(),
                end_pc: Val::<InnerSC>::zero(),
                end_shard: last_proof_pv.shard + BabyBear::one(),
                end_execution_shard: last_proof_pv.execution_shard,
                init_addr_bits: last_proof_pv.last_init_addr_bits,
                finalize_addr_bits: last_proof_pv.last_finalize_addr_bits,
                leaf_challenger: leaf_challenger.clone(),
                committed_value_digest: last_proof_pv.committed_value_digest,
                deferred_proofs_digest: last_proof_pv.deferred_proofs_digest,
            });

            deferred_digest = Self::hash_deferred_proofs(deferred_digest, batch);
        }
        deferred_inputs
    }

    /// Generate the inputs for the first layer of recursive proofs.
    #[allow(clippy::type_complexity)]
    pub fn get_first_layer_inputs<'a>(
        &'a self,
        vk: &'a SP1VerifyingKey,
        leaf_challenger: &'a Challenger<InnerSC>,
        shard_proofs: &[ShardProof<InnerSC>],
        deferred_proofs: &[SP1ReduceProof<InnerSC>],
        batch_size: usize,
    ) -> Vec<SP1CircuitWitness> {
        let is_complete = shard_proofs.len() == 1 && deferred_proofs.is_empty();
        let core_inputs = self.get_recursion_core_inputs(
            &vk.vk,
            leaf_challenger,
            shard_proofs,
            batch_size,
            is_complete,
        );
        let last_proof_pv = shard_proofs.last().unwrap().public_values.as_slice().borrow();
        let deferred_inputs = self.get_recursion_deferred_inputs(
            &vk.vk,
            leaf_challenger,
            last_proof_pv,
            deferred_proofs,
            batch_size,
        );

        let mut inputs = Vec::new();
        inputs.extend(core_inputs.into_iter().map(SP1CircuitWitness::Core));
        inputs.extend(deferred_inputs.into_iter().map(SP1CircuitWitness::Deferred));
        inputs
    }

    /// Reduce shards proofs to a single shard proof using the recursion prover.
    #[instrument(name = "compress", level = "info", skip_all)]
    pub fn compress(
        &self,
        vk: &SP1VerifyingKey,
        proof: SP1CoreProof,
        deferred_proofs: Vec<SP1ReduceProof<InnerSC>>,
        opts: SP1ProverOpts,
    ) -> Result<SP1ReduceProof<InnerSC>, SP1RecursionProverError> {
        // Set the batch size for the reduction tree.
        let batch_size = 2;
        let shard_proofs = &proof.proof.0;

        // Get the leaf challenger.
        let mut leaf_challenger = self.core_prover.config().challenger();
        vk.vk.observe_into(&mut leaf_challenger);
        shard_proofs.iter().for_each(|proof| {
            leaf_challenger.observe(proof.commitment.main_commit);
            leaf_challenger.observe_slice(&proof.public_values[0..self.core_prover.num_pv_elts()]);
        });

        // Generate the first layer inputs.
        let first_layer_inputs = self.get_first_layer_inputs(
            vk,
            &leaf_challenger,
            shard_proofs,
            &deferred_proofs,
            batch_size,
        );

        // Calculate the expected height of the tree.
        let mut expected_height = if first_layer_inputs.len() == 1 { 0 } else { 1 };
        let num_first_layer_inputs = first_layer_inputs.len();
        let mut num_layer_inputs = num_first_layer_inputs;
        while num_layer_inputs > batch_size {
            num_layer_inputs = (num_layer_inputs + 1) / 2;
            expected_height += 1;
        }

        // Generate the proofs.
        let span = tracing::Span::current().clone();
        let (vk, proof) = thread::scope(|s| {
            let _span = span.enter();

            // Spawn a worker that sends the first layer inputs to a bounded channel.
            let input_sync = Arc::new(TurnBasedSync::new());
            let (input_tx, input_rx) = sync_channel::<(usize, usize, SP1CircuitWitness)>(
                opts.recursion_opts.checkpoints_channel_capacity,
            );
            let input_tx = Arc::new(Mutex::new(input_tx));
            {
                let input_tx = Arc::clone(&input_tx);
                let input_sync = Arc::clone(&input_sync);
                s.spawn(move || {
                    for (index, input) in first_layer_inputs.into_iter().enumerate() {
                        input_sync.wait_for_turn(index);
                        input_tx.lock().unwrap().send((index, 0, input)).unwrap();
                        input_sync.advance_turn();
                    }
                });
            }

            // Spawn workers who generate the records and traces.
            let record_and_trace_sync = Arc::new(TurnBasedSync::new());
            let (record_and_trace_tx, record_and_trace_rx) =
                sync_channel::<(
                    usize,
                    usize,
                    Arc<RecursionProgram<BabyBear>>,
                    ExecutionRecord<BabyBear>,
                    Vec<(String, RowMajorMatrix<BabyBear>)>,
                )>(opts.recursion_opts.records_and_traces_channel_capacity);
            let record_and_trace_tx = Arc::new(Mutex::new(record_and_trace_tx));
            let record_and_trace_rx = Arc::new(Mutex::new(record_and_trace_rx));
            let input_rx = Arc::new(Mutex::new(input_rx));
            for _ in 0..opts.recursion_opts.trace_gen_workers {
                let record_and_trace_sync = Arc::clone(&record_and_trace_sync);
                let record_and_trace_tx = Arc::clone(&record_and_trace_tx);
                let input_rx = Arc::clone(&input_rx);
                let span = tracing::debug_span!("generate records and traces");
                s.spawn(move || {
                    let _span = span.enter();
                    loop {
                        let received = { input_rx.lock().unwrap().recv() };
                        if let Ok((index, height, input)) = received {
                            // Get the program and witness stream.
                            let (program, witness_stream) = tracing::debug_span!(
                                "Get program and witness stream"
                            )
                            .in_scope(|| match input {
                                SP1CircuitWitness::Core(input) => {
                                    let mut witness_stream = Vec::new();
                                    Witnessable::<InnerConfig>::write(&input, &mut witness_stream);
                                    (self.recursion_program(&input), witness_stream)
                                }
                                SP1CircuitWitness::Deferred(input) => {
                                    let mut witness_stream = Vec::new();
                                    Witnessable::<InnerConfig>::write(&input, &mut witness_stream);
                                    (self.deferred_program(&input), witness_stream)
                                }
                                SP1CircuitWitness::Compress(input) => {
                                    let mut witness_stream = Vec::new();
                                    Witnessable::<InnerConfig>::write(&input, &mut witness_stream);
                                    (self.compress_program(&input), witness_stream)
                                }
                            });

                            // Execute the runtime.
                            let record = tracing::debug_span!("execute runtime").in_scope(|| {
                                let mut runtime =
                                    RecursionRuntime::<Val<InnerSC>, Challenge<InnerSC>, _>::new(
                                        program.clone(),
                                        self.compress_prover.config().perm.clone(),
                                    );
                                runtime.witness_stream = witness_stream.into();
                                runtime
                                    .run()
                                    .map_err(|e| {
                                        SP1RecursionProverError::RuntimeError(e.to_string())
                                    })
                                    .unwrap();
                                runtime.record
                            });

                            // Generate the dependencies.
                            let mut records = vec![record];
                            tracing::debug_span!("generate dependencies").in_scope(|| {
                                self.compress_prover
                                    .machine()
                                    .generate_dependencies(&mut records, &opts.recursion_opts)
                            });

                            // Generate the traces.
                            let record = records.into_iter().next().unwrap();
                            let traces = tracing::debug_span!("generate traces")
                                .in_scope(|| self.compress_prover.generate_traces(&record));

                            // Wait for our turn to update the state.
                            record_and_trace_sync.wait_for_turn(index);

                            // Send the record and traces to the worker.
                            record_and_trace_tx
                                .lock()
                                .unwrap()
                                .send((index, height, program, record, traces))
                                .unwrap();

                            // Advance the turn.
                            record_and_trace_sync.advance_turn();
                        } else {
                            break;
                        }
                    }
                });
            }

            // Spawn workers who generate the compress proofs.
            let proofs_sync = Arc::new(TurnBasedSync::new());
            let (proofs_tx, proofs_rx) =
                sync_channel::<(usize, usize, StarkVerifyingKey<InnerSC>, ShardProof<InnerSC>)>(
                    opts.recursion_opts.shard_batch_size,
                );
            let proofs_tx = Arc::new(Mutex::new(proofs_tx));
            let proofs_rx = Arc::new(Mutex::new(proofs_rx));
            let mut prover_handles = Vec::new();
            for _ in 0..opts.recursion_opts.shard_batch_size {
                let prover_sync = Arc::clone(&proofs_sync);
                let record_and_trace_rx = Arc::clone(&record_and_trace_rx);
                let proofs_tx = Arc::clone(&proofs_tx);
                let span = tracing::debug_span!("prove");
                let handle = s.spawn(move || {
                    let _span = span.enter();
                    loop {
                        let received = { record_and_trace_rx.lock().unwrap().recv() };
                        if let Ok((index, height, program, record, traces)) = received {
                            tracing::debug_span!("batch").in_scope(|| {
                                // Get the keys.
                                let (pk, vk) = tracing::debug_span!("Setup compress program")
                                    .in_scope(|| self.compress_prover.setup(&program));

                                // Observe the proving key.
                                let mut challenger = self.compress_prover.config().challenger();
<<<<<<< HEAD
                                tracing::debug_span!("observe verifying key").in_scope(|| {
                                    vk.observe_into(&mut challenger);
=======
                                tracing::debug_span!("observe proving key").in_scope(|| {
                                    pk.observe_into(&mut challenger);
>>>>>>> b7bfa9d8
                                });

                                #[cfg(feature = "debug")]
                                self.compress_prover.debug_constraints(
                                    &pk.to_host(),
                                    vec![record.clone()],
                                    &mut challenger.clone(),
                                );

                                // Commit to the record and traces.
                                let data = tracing::debug_span!("commit")
                                    .in_scope(|| self.compress_prover.commit(record, traces));

                                // Observe the commitment.
                                tracing::debug_span!("observe commitment").in_scope(|| {
                                    challenger.observe(data.main_commit);
                                    challenger.observe_slice(
                                        &data.public_values[0..self.compress_prover.num_pv_elts()],
                                    );
                                });

                                // Generate the proof.
                                let proof = tracing::debug_span!("open").in_scope(|| {
                                    self.compress_prover.open(&pk, data, &mut challenger).unwrap()
                                });

                                // Verify the proof.
                                #[cfg(feature = "debug")]
                                self.compress_prover
                                    .machine()
                                    .verify(
                                        &vk,
                                        &sp1_stark::MachineProof {
                                            shard_proofs: vec![proof.clone()],
                                        },
                                        &mut self.compress_prover.config().challenger(),
                                    )
                                    .unwrap();

                                // Wait for our turn to update the state.
                                prover_sync.wait_for_turn(index);

                                // Send the proof.
                                proofs_tx.lock().unwrap().send((index, height, vk, proof)).unwrap();

                                // Advance the turn.
                                prover_sync.advance_turn();
                            });
                        } else {
                            break;
                        }
                    }
                });
                prover_handles.push(handle);
            }

            // Spawn a worker that generates inputs for the next layer.
            let handle = {
                let input_tx = Arc::clone(&input_tx);
                let proofs_rx = Arc::clone(&proofs_rx);
                let span = tracing::debug_span!("generate next layer inputs");
                s.spawn(move || {
                    let _span = span.enter();
                    let mut count = num_first_layer_inputs;
                    let mut batch: Vec<(
                        usize,
                        usize,
                        StarkVerifyingKey<InnerSC>,
                        ShardProof<InnerSC>,
                    )> = Vec::new();
                    loop {
                        let received = { proofs_rx.lock().unwrap().recv() };
                        if let Ok((index, height, vk, proof)) = received {
                            batch.push((index, height, vk, proof));

                            // Compute whether we've reached the root of the tree.
                            let is_complete = height == expected_height;

                            // If it's not complete, and we haven't reached the batch size,
                            // continue.
                            if !is_complete && batch.len() < batch_size {
                                continue;
                            }

                            // Compute whether we're at the last input of a layer.
                            let mut is_last = false;
                            if let Some(first) = batch.first() {
                                is_last = first.1 != height;
                            }

                            // If we're at the last input of a layer, we need to only include the
                            // first input, otherwise we include all inputs.
                            let inputs =
                                if is_last { vec![batch[0].clone()] } else { batch.clone() };

                            let next_input_index = inputs[0].1 + 1;
                            let vks_and_proofs = inputs
                                .into_iter()
                                .map(|(_, _, vk, proof)| (vk, proof))
                                .collect::<Vec<_>>();
                            let input = SP1CircuitWitness::Compress(SP1CompressWitnessValues {
                                vks_and_proofs,
                                is_complete,
                            });

                            input_sync.wait_for_turn(count);
                            input_tx
                                .lock()
                                .unwrap()
                                .send((count, next_input_index, input))
                                .unwrap();
                            input_sync.advance_turn();
                            count += 1;

                            // If we're at the root of the tree, stop generating inputs.
                            if is_complete {
                                break;
                            }

                            // If we were at the last input of a layer, we keep everything but the
                            // first input. Otherwise, we empty the batch.
                            if is_last {
                                batch = vec![batch[1].clone()];
                            } else {
                                batch = Vec::new();
                            }
                        } else {
                            break;
                        }
                    }
                })
            };

            // Wait for all the provers to finish.
            drop(input_tx);
            drop(record_and_trace_tx);
            drop(proofs_tx);
            for handle in prover_handles {
                handle.join().unwrap();
            }
            handle.join().unwrap();

            let (_, _, vk, proof) = proofs_rx.lock().unwrap().recv().unwrap();
            (vk, proof)
        });

        Ok(SP1ReduceProof { vk, proof })
    }

    /// Wrap a reduce proof into a STARK proven over a SNARK-friendly field.
    #[instrument(name = "shrink", level = "info", skip_all)]
    pub fn shrink(
        &self,
        reduced_proof: SP1ReduceProof<InnerSC>,
        opts: SP1ProverOpts,
    ) -> Result<SP1ReduceProof<InnerSC>, SP1RecursionProverError> {
        // Make the compress proof.
        let SP1ReduceProof { vk: compressed_vk, proof: compressed_proof } = reduced_proof;
        let input = SP1CompressWitnessValues {
            vks_and_proofs: vec![(compressed_vk, compressed_proof)],
            is_complete: true,
        };

        let program = self.shrink_program(&input);

        // Run the compress program.
        let mut runtime = RecursionRuntime::<Val<InnerSC>, Challenge<InnerSC>, _>::new(
            program.clone(),
            self.shrink_prover.config().perm.clone(),
        );

        let mut witness_stream = Vec::new();
        Witnessable::<InnerConfig>::write(&input, &mut witness_stream);

        runtime.witness_stream = witness_stream.into();

        runtime.run().map_err(|e| SP1RecursionProverError::RuntimeError(e.to_string()))?;

        runtime.print_stats();
        tracing::debug!("Shrink program executed successfully");

        let (shrink_pk, shrink_vk) =
            tracing::debug_span!("setup shrink").in_scope(|| self.shrink_prover.setup(&program));

        // Prove the compress program.
        let mut compress_challenger = self.shrink_prover.config().challenger();
        let mut compress_proof = self
            .shrink_prover
            .prove(&shrink_pk, vec![runtime.record], &mut compress_challenger, opts.recursion_opts)
            .unwrap();

        Ok(SP1ReduceProof { vk: shrink_vk, proof: compress_proof.shard_proofs.pop().unwrap() })
    }

    /// Wrap a reduce proof into a STARK proven over a SNARK-friendly field.
    #[instrument(name = "wrap_bn254", level = "info", skip_all)]
    pub fn wrap_bn254(
        &self,
        compressed_proof: SP1ReduceProof<InnerSC>,
        opts: SP1ProverOpts,
    ) -> Result<SP1ReduceProof<OuterSC>, SP1RecursionProverError> {
        let SP1ReduceProof { vk: compressed_vk, proof: compressed_proof } = compressed_proof;
        let input = SP1CompressWitnessValues {
            vks_and_proofs: vec![(compressed_vk, compressed_proof)],
            is_complete: true,
        };

        let program = self.wrap_program(&input);

        // Run the compress program.
        let mut runtime = RecursionRuntime::<Val<InnerSC>, Challenge<InnerSC>, _>::new(
            program.clone(),
            self.shrink_prover.config().perm.clone(),
        );

        let mut witness_stream = Vec::new();
        Witnessable::<InnerConfig>::write(&input, &mut witness_stream);

        runtime.witness_stream = witness_stream.into();

        runtime.run().map_err(|e| SP1RecursionProverError::RuntimeError(e.to_string()))?;

        runtime.print_stats();
        tracing::debug!("Wrap program executed successfully");

        // Setup the wrap program.
        let (wrap_pk, wrap_vk) =
            tracing::debug_span!("Setup wrap").in_scope(|| self.wrap_prover.setup(&program));

        // Prove the wrap program.
        let mut wrap_challenger = self.wrap_prover.config().challenger();
        let time = std::time::Instant::now();
        let mut wrap_proof = self
            .wrap_prover
            .prove(&wrap_pk, vec![runtime.record], &mut wrap_challenger, opts.recursion_opts)
            .unwrap();
        let elapsed = time.elapsed();
        tracing::debug!("Wrap proving time: {:?}", elapsed);
        let mut wrap_challenger = self.wrap_prover.config().challenger();
        let result = self.wrap_prover.machine().verify(&wrap_vk, &wrap_proof, &mut wrap_challenger);
        match result {
            Ok(_) => tracing::info!("Proof verified successfully"),
            Err(MachineVerificationError::NonZeroCumulativeSum) => {
                tracing::info!("Proof verification failed: NonZeroCumulativeSum")
            }
            e => panic!("Proof verification failed: {:?}", e),
        }
        tracing::info!("Wrapping successful");

        Ok(SP1ReduceProof { vk: wrap_vk, proof: wrap_proof.shard_proofs.pop().unwrap() })
    }

    /// Wrap the STARK proven over a SNARK-friendly field into a PLONK proof.
    #[instrument(name = "wrap_plonk_bn254", level = "info", skip_all)]
    pub fn wrap_plonk_bn254(
        &self,
        proof: SP1ReduceProof<OuterSC>,
        build_dir: &Path,
    ) -> PlonkBn254Proof {
        let input = SP1CompressWitnessValues {
            vks_and_proofs: vec![(proof.vk.clone(), proof.proof.clone())],
            is_complete: true,
        };
        let vkey_hash = proof.sp1_vkey_digest_bn254();
        let committed_values_digest = proof.sp1_commited_values_digest_bn254();

        let mut witness = Witness::default();
        input.write(&mut witness);
        witness.write_commited_values_digest(committed_values_digest);
        witness.write_vkey_hash(vkey_hash);

        let prover = PlonkBn254Prover::new();
        let proof = prover.prove(witness, build_dir.to_path_buf());

        // Verify the proof.
        prover.verify(
            &proof,
            &vkey_hash.as_canonical_biguint(),
            &committed_values_digest.as_canonical_biguint(),
            build_dir,
        );

        proof
    }

    /// Wrap the STARK proven over a SNARK-friendly field into a Groth16 proof.
    #[instrument(name = "wrap_groth16_bn254", level = "info", skip_all)]
    pub fn wrap_groth16_bn254(
        &self,
        proof: SP1ReduceProof<OuterSC>,
        build_dir: &Path,
    ) -> Groth16Bn254Proof {
        let input = SP1CompressWitnessValues {
            vks_and_proofs: vec![(proof.vk.clone(), proof.proof.clone())],
            is_complete: true,
        };
        let vkey_hash = proof.sp1_vkey_digest_bn254();
        let committed_values_digest = proof.sp1_commited_values_digest_bn254();

        let mut witness = Witness::default();
        input.write(&mut witness);
        witness.write_commited_values_digest(committed_values_digest);
        witness.write_vkey_hash(vkey_hash);

        let prover = Groth16Bn254Prover::new();
        let proof = prover.prove(witness, build_dir.to_path_buf());

        // Verify the proof.
        prover.verify(
            &proof,
            &vkey_hash.as_canonical_biguint(),
            &committed_values_digest.as_canonical_biguint(),
            build_dir,
        );

        proof
    }

    /// Accumulate deferred proofs into a single digest.
    pub fn hash_deferred_proofs(
        prev_digest: [Val<CoreSC>; DIGEST_SIZE],
        deferred_proofs: &[SP1ReduceProof<InnerSC>],
    ) -> [Val<CoreSC>; 8] {
        let mut digest = prev_digest;
        for proof in deferred_proofs.iter() {
            let pv: &RecursionPublicValues<Val<CoreSC>> =
                proof.proof.public_values.as_slice().borrow();
            let committed_values_digest = words_to_bytes(&pv.committed_value_digest);
            digest = hash_deferred_proof(
                &digest,
                &pv.sp1_vk_digest,
                &committed_values_digest.try_into().unwrap(),
            );
        }
        digest
    }

    fn check_for_high_cycles(cycles: u64) {
        if cycles > 100_000_000 {
            tracing::warn!(
                "high cycle count, consider using the prover network for proof generation: https://docs.succinct.xyz/generating-proofs/prover-network"
            );
        }
    }
}

#[cfg(any(test, feature = "export-tests"))]
pub mod tests {

    use std::{
        fs::File,
        io::{Read, Write},
    };

    use super::*;

    use anyhow::Result;
    use build::try_build_groth16_bn254_artifacts_dev;
    use p3_field::PrimeField32;

    use sp1_recursion_core_v2::air::RecursionPublicValues;

    #[cfg(test)]
    use serial_test::serial;
    #[cfg(test)]
    use sp1_core_machine::utils::setup_logger;

    #[derive(Debug, Clone, Copy, PartialEq, Eq)]
    pub enum Test {
        Core,
        Compress,
        Shrink,
        Wrap,
        Plonk,
    }

    pub fn test_e2e_prover<C: SP1ProverComponents>(
        prover: &SP1Prover<C>,
        elf: &[u8],
        stdin: SP1Stdin,
        opts: SP1ProverOpts,
        test_kind: Test,
    ) -> Result<()> {
        tracing::info!("initializing prover");
        let context = SP1Context::default();

        tracing::info!("setup elf");
        let (pk, vk) = prover.setup(elf);

        tracing::info!("prove core");
        let core_proof = prover.prove_core(&pk, &stdin, opts, context)?;
        let public_values = core_proof.public_values.clone();

        tracing::info!("verify core");
        prover.verify(&core_proof.proof, &vk)?;

        if test_kind == Test::Core {
            return Ok(());
        }

        tracing::info!("compress");
        let compress_span = tracing::debug_span!("compress").entered();
        let compressed_proof = prover.compress(&vk, core_proof, vec![], opts)?;
        compress_span.exit();

        tracing::info!("verify compressed");
        prover.verify_compressed(&compressed_proof, &vk)?;

        if test_kind == Test::Compress {
            return Ok(());
        }

        tracing::info!("shrink");
        let shrink_proof = prover.shrink(compressed_proof, opts)?;

        tracing::info!("verify shrink");
        prover.verify_shrink(&shrink_proof, &vk)?;

        if test_kind == Test::Shrink {
            return Ok(());
        }

        tracing::info!("wrap bn254");
        let wrapped_bn254_proof = prover.wrap_bn254(shrink_proof, opts)?;
        let bytes = bincode::serialize(&wrapped_bn254_proof).unwrap();

        // Save the proof.
        let mut file = File::create("proof-with-pis.bin").unwrap();
        file.write_all(bytes.as_slice()).unwrap();

        // Load the proof.
        let mut file = File::open("proof-with-pis.bin").unwrap();
        let mut bytes = Vec::new();
        file.read_to_end(&mut bytes).unwrap();

        let wrapped_bn254_proof = bincode::deserialize(&bytes).unwrap();

        tracing::info!("verify wrap bn254");
        prover.verify_wrap_bn254(&wrapped_bn254_proof, &vk).unwrap();

        if test_kind == Test::Wrap {
            return Ok(());
        }

        tracing::info!("checking vkey hash babybear");
        let vk_digest_babybear = wrapped_bn254_proof.sp1_vkey_digest_babybear();
        assert_eq!(vk_digest_babybear, vk.hash_babybear());

        tracing::info!("checking vkey hash bn254");
        let vk_digest_bn254 = wrapped_bn254_proof.sp1_vkey_digest_bn254();
        assert_eq!(vk_digest_bn254, vk.hash_bn254());

        // tracing::info!("generate plonk bn254 proof");
        // let artifacts_dir = try_build_plonk_bn254_artifacts_dev(
        //     &wrapped_bn254_proof.vk,
        //     &wrapped_bn254_proof.proof,
        // );
        // let plonk_bn254_proof =
        //     prover.wrap_plonk_bn254(wrapped_bn254_proof.clone(), &artifacts_dir);
        // println!("{:?}", plonk_bn254_proof);

        // prover.verify_plonk_bn254(&plonk_bn254_proof, &vk, &public_values, &artifacts_dir)?;

        tracing::info!("generate groth16 bn254 proof");
        let artifacts_dir = try_build_groth16_bn254_artifacts_dev(
            &wrapped_bn254_proof.vk,
            &wrapped_bn254_proof.proof,
        );
        let groth16_bn254_proof = prover.wrap_groth16_bn254(wrapped_bn254_proof, &artifacts_dir);
        println!("{:?}", groth16_bn254_proof);

        prover.verify_groth16_bn254(&groth16_bn254_proof, &vk, &public_values, &artifacts_dir)?;

        Ok(())
    }

    pub fn test_e2e_with_deferred_proofs_prover<C: SP1ProverComponents>(
        opts: SP1ProverOpts,
    ) -> Result<()> {
        // Test program which proves the Keccak-256 hash of various inputs.
        let keccak_elf = include_bytes!("../../../tests/keccak256/elf/riscv32im-succinct-zkvm-elf");

        // Test program which verifies proofs of a vkey and a list of committed inputs.
        let verify_elf =
            include_bytes!("../../../tests/verify-proof/elf/riscv32im-succinct-zkvm-elf");

        tracing::info!("initializing prover");
        let prover = SP1Prover::<C>::new();

        tracing::info!("setup keccak elf");
        let (keccak_pk, keccak_vk) = prover.setup(keccak_elf);

        tracing::info!("setup verify elf");
        let (verify_pk, verify_vk) = prover.setup(verify_elf);

        tracing::info!("prove subproof 1");
        let mut stdin = SP1Stdin::new();
        stdin.write(&1usize);
        stdin.write(&vec![0u8, 0, 0]);
        let deferred_proof_1 = prover.prove_core(&keccak_pk, &stdin, opts, Default::default())?;
        let pv_1 = deferred_proof_1.public_values.as_slice().to_vec().clone();

        // Generate a second proof of keccak of various inputs.
        tracing::info!("prove subproof 2");
        let mut stdin = SP1Stdin::new();
        stdin.write(&3usize);
        stdin.write(&vec![0u8, 1, 2]);
        stdin.write(&vec![2, 3, 4]);
        stdin.write(&vec![5, 6, 7]);
        let deferred_proof_2 = prover.prove_core(&keccak_pk, &stdin, opts, Default::default())?;
        let pv_2 = deferred_proof_2.public_values.as_slice().to_vec().clone();

        // Generate recursive proof of first subproof.
        tracing::info!("compress subproof 1");
        let deferred_reduce_1 = prover.compress(&keccak_vk, deferred_proof_1, vec![], opts)?;

        // Generate recursive proof of second subproof.
        tracing::info!("compress subproof 2");
        let deferred_reduce_2 = prover.compress(&keccak_vk, deferred_proof_2, vec![], opts)?;

        // Run verify program with keccak vkey, subproofs, and their committed values.
        let mut stdin = SP1Stdin::new();
        let vkey_digest = keccak_vk.hash_babybear();
        let vkey_digest: [u32; 8] = vkey_digest
            .iter()
            .map(|n| n.as_canonical_u32())
            .collect::<Vec<_>>()
            .try_into()
            .unwrap();
        stdin.write(&vkey_digest);
        stdin.write(&vec![pv_1.clone(), pv_2.clone(), pv_2.clone()]);
        stdin.write_proof(
            deferred_reduce_1.vk.clone(),
            deferred_reduce_1.proof.clone(),
            keccak_vk.vk.clone(),
        );
        stdin.write_proof(
            deferred_reduce_2.vk.clone(),
            deferred_reduce_2.proof.clone(),
            keccak_vk.vk.clone(),
        );
        stdin.write_proof(
            deferred_reduce_2.vk.clone(),
            deferred_reduce_2.proof.clone(),
            keccak_vk.vk.clone(),
        );

        tracing::info!("proving verify program (core)");
        let verify_proof = prover.prove_core(&verify_pk, &stdin, opts, Default::default())?;

        // Generate recursive proof of verify program
        tracing::info!("compress verify program");
        let verify_reduce = prover.compress(
            &verify_vk,
            verify_proof,
            vec![deferred_reduce_1, deferred_reduce_2.clone(), deferred_reduce_2],
            opts,
        )?;
        let reduce_pv: &RecursionPublicValues<_> =
            verify_reduce.proof.public_values.as_slice().borrow();
        println!("deferred_hash: {:?}", reduce_pv.deferred_proofs_digest);
        println!("complete: {:?}", reduce_pv.is_complete);

        tracing::info!("verify verify program");
        prover.verify_compressed(&verify_reduce, &verify_vk)?;

        Ok(())
    }

    /// Tests an end-to-end workflow of proving a program across the entire proof generation
    /// pipeline.
    ///
    /// Add `FRI_QUERIES`=1 to your environment for faster execution. Should only take a few minutes
    /// on a Mac M2. Note: This test always re-builds the plonk bn254 artifacts, so setting SP1_DEV
    /// is not needed.
    #[test]
    #[serial]
    fn test_e2e() -> Result<()> {
        let elf = include_bytes!("../../../tests/fibonacci/elf/riscv32im-succinct-zkvm-elf");
        setup_logger();
        let opts = SP1ProverOpts::default();
        // TODO(mattstam): We should Test::Plonk here, but this uses the existing
        // docker image which has a different API than the current. So we need to wait until the
        // next release (v1.2.0+), and then switch it back.
        let prover = SP1Prover::<DefaultProverComponents>::new();
        test_e2e_prover::<DefaultProverComponents>(
            &prover,
            elf,
            SP1Stdin::default(),
            opts,
            Test::Plonk,
        )
    }

    /// Tests an end-to-end workflow of proving a program across the entire proof generation
    /// pipeline in addition to verifying deferred proofs.
    #[test]
    #[serial]
    fn test_e2e_with_deferred_proofs() -> Result<()> {
        setup_logger();
        test_e2e_with_deferred_proofs_prover::<DefaultProverComponents>(SP1ProverOpts::default())
    }
}<|MERGE_RESOLUTION|>--- conflicted
+++ resolved
@@ -646,13 +646,8 @@
 
                                 // Observe the proving key.
                                 let mut challenger = self.compress_prover.config().challenger();
-<<<<<<< HEAD
-                                tracing::debug_span!("observe verifying key").in_scope(|| {
-                                    vk.observe_into(&mut challenger);
-=======
                                 tracing::debug_span!("observe proving key").in_scope(|| {
                                     pk.observe_into(&mut challenger);
->>>>>>> b7bfa9d8
                                 });
 
                                 #[cfg(feature = "debug")]
